<<<<<<< HEAD
<?xml version="1.0"?>

<project name="Xponents-v2" >

  <property name="version" value="2.0-runtime" />
  <property name="xponents" value="${basedir}/../" />

  <!-- Copy runtime.local.cfg to runtime.cfg ; edit variables in that file.
   -->
  <property file="runtime.cfg" />

  <property name="xponents" value="${basedir}/../" />
    	
  <path id="runtime.classpath">
    <pathelement location="${xponents}/etc" />
    <fileset dir="${xponents}/lib" includes="**/*.jar" />
  </path>

  
    <target name="test" description="Basic Runner for Geo/Temporal" >
        <input message="inputfile?" addproperty="get.inputfile"/>
        <input message="outputfile?" addproperty="get.outputfile"/>
        <input message="formats?" addproperty="get.formats"/>
        <java classname="org.opensextant.examples.BasicGeoTemporalProcessing" classpathref="runtime.classpath" fork="yes" dir="${xponents}" >
            <jvmarg value="-Dsolr.solr.home=${solr.home}" />
            <jvmarg value="-Dopensextant.home=${opensextant.home}" />
            <jvmarg value="-Xmx2g" />
            <arg value="-i" />
            <arg value="${get.inputfile}" />
            <arg value="-o" />
            <arg value="${get.outputfile}" />
            <arg value="-f" />
            <arg value="${get.formats}" />
        </java>
    </target>
    
    
    <!--

    XCoord testing tasks and properties.

    -->

    <property name="xcoord_test_data" value = "${xponents}/test/Coord_Patterns_Truth_Text.txt" />

    <target name="xcoord" description="Template for Running an XCoord module" >
        <input message="file?" addproperty="get.file"/>
        <java classname="org.opensextant.extractors.xcoord.XCoord" classpathref="runtime.classpath" fork="yes" dir="${xponents}" >
            <arg value="-u" />
            <arg value="${get.file}" />
        </java>
    </target>

    <target name="test-xcoord" description="Default tests for XCoord " depends="">
        <java classname="org.opensextant.extractors.xcoord.XCoord" classpathref="runtime.classpath" fork="yes" dir="${xponents}">
            <arg value="-f" />
            <arg value="${xcoord_test_data}" />
        </java>
    </target>

    <target name="xcoord-by-line" description="Specialized Coordinate tests for XCoord " depends="">
        <input message="file?" addproperty="get.file"/>
        <java classname="org.opensextant.extractors.xcoord.XCoord" classpathref="runtime.classpath" fork="yes" dir="${xponents}">
            <arg value="-t" />
            <arg value="${get.file}" />
        </java>
    </target>

    <!--

    XTemporal testing tasks and properties.

    -->

  <!-- sample test document with variety of truth dates does not exist yet.  -->
  <property name="xtemp_test_data" value = "${xponents}/test/Date_Patterns_2012.txt " />

  <target name="xtemporal" description="Template for Running a module" depends="">
    <input message="file?" addproperty="get.file"/>
    <java classname="org.opensextant.extractors.xtemporal.XTemporal" classpathref="runtime.classpath" fork="yes" dir="${xponents}">
      <arg value="${get.file}" />
    </java>
  </target>


  <target name="test-xtemporal" description="Default tests for XTemp " depends="">
    <java classname="org.opensextant.extractors.xtemporal.XTemporal" classpathref="runtime.classpath" fork="yes" dir="${xponents}">
      <arg value="-f" />
      <!--
      <arg value="${xtemp_test_data}" />
      -->
    </java>
  </target>



    <!--
    
    PoLi testing tasks and properties.
    
    -->
	
  <target name="poli" description="Run user file against PoLi" depends="">
    <java classname="org.opensextant.extractors.poli.PatternsOfLife" classpathref="runtime.classpath" fork="yes" dir="${xponents}">
      <arg value="-f" />
    </java>
  </target>

  <target name="test-poli" description="Default tests for PoLi" depends="">
    <java classname="org.opensextant.extractors.poli.PatternsOfLife" classpathref="runtime.classpath" fork="yes" dir="${xponents}">
      <arg value="-c" />
      <arg value="${config}" />
      <arg value="-u" />
      <arg value="${inputfile}" />
    </java>
  </target>

</project>
=======
<?xml version="1.0"?>

<project name="Xponents-v2" >

  <property name="version" value="2.0-runtime" />
  <property name="xponents" value="${basedir}/../" />
    	
  <path id="runtime.classpath">
    <pathelement location="${xponents}/etc" />
    <fileset dir="${xponents}/lib" includes="**/*.jar" />
  </path>

  
    <target name="test" description="Basic Runner for Geo/Temporal" >
        <input message="inputfile?" addproperty="get.inputfile"/>
        <input message="outputfile?" addproperty="get.outputfile"/>
        <input message="formats?" addproperty="get.formats"/>
        <java classname="org.opensextant.examples.BasicGeoTemporalProcessing" classpathref="runtime.classpath" fork="yes" dir="${xponents}" >
            <arg value="-i" />
            <arg value="${get.inputfile}" />
            <arg value="-o" />
            <arg value="${get.outputfile}" />
            <arg value="-f" />
            <arg value="${get.formats}" />
        </java>
    </target>
    
    
    <!--

    XCoord testing tasks and properties.

    -->

    <property name="xcoord_test_data" value = "${xponents}/test/Coord_Patterns_Truth_Text.txt" />

    <target name="xcoord" description="Template for Running an XCoord module" >
        <input message="file?" addproperty="get.file"/>
        <java classname="org.opensextant.extractors.xcoord.XCoord" classpathref="runtime.classpath" fork="yes" dir="${xponents}" >
            <arg value="-u" />
            <arg value="${get.file}" />
        </java>
    </target>

    <target name="test-xcoord" description="Default tests for XCoord " depends="">
        <java classname="org.opensextant.extractors.xcoord.XCoord" classpathref="runtime.classpath" fork="yes" dir="${xponents}">
            <arg value="-f" />
            <arg value="${xcoord_test_data}" />
        </java>
    </target>

    <target name="xcoord-by-line" description="Specialized Coordinate tests for XCoord " depends="">
        <input message="file?" addproperty="get.file"/>
        <java classname="org.opensextant.extractors.xcoord.XCoord" classpathref="runtime.classpath" fork="yes" dir="${xponents}">
            <arg value="-t" />
            <arg value="${get.file}" />
        </java>
    </target>

    <!--

    XTemporal testing tasks and properties.

    -->

  <!-- sample test document with variety of truth dates does not exist yet.  -->
  <property name="xtemp_test_data" value = "${xponents}/test/Date_Patterns_2012.txt " />

  <target name="xtemporal" description="Template for Running a module" depends="">
    <input message="file?" addproperty="get.file"/>
    <java classname="org.opensextant.extractors.xtemporal.XTemporal" classpathref="runtime.classpath" fork="yes" dir="${xponents}">
      <arg value="${get.file}" />
    </java>
  </target>


  <target name="test-xtemporal" description="Default tests for XTemp " depends="">
    <java classname="org.opensextant.extractors.xtemporal.XTemporal" classpathref="runtime.classpath" fork="yes" dir="${xponents}">
      <arg value="-f" />
      <!--
      <arg value="${xtemp_test_data}" />
      -->
    </java>
  </target>



    <!--
    
    PoLi testing tasks and properties.
    
    -->
	
  <target name="poli" description="Run user file against PoLi" depends="">
    <java classname="org.opensextant.extractors.poli.PatternsOfLife" classpathref="runtime.classpath" fork="yes" dir="${xponents}">
      <arg value="-f" />
    </java>
  </target>

  <target name="test-poli" description="Default tests for PoLi" depends="">
    <java classname="org.opensextant.extractors.poli.PatternsOfLife" classpathref="runtime.classpath" fork="yes" dir="${xponents}">
      <arg value="-c" />
      <arg value="${config}" />
      <arg value="-u" />
      <arg value="${inputfile}" />
    </java>
  </target>

</project>
>>>>>>> c3abbe6e
<|MERGE_RESOLUTION|>--- conflicted
+++ resolved
@@ -1,4 +1,3 @@
-<<<<<<< HEAD
 <?xml version="1.0"?>
 
 <project name="Xponents-v2" >
@@ -116,115 +115,4 @@
     </java>
   </target>
 
-</project>
-=======
-<?xml version="1.0"?>
-
-<project name="Xponents-v2" >
-
-  <property name="version" value="2.0-runtime" />
-  <property name="xponents" value="${basedir}/../" />
-    	
-  <path id="runtime.classpath">
-    <pathelement location="${xponents}/etc" />
-    <fileset dir="${xponents}/lib" includes="**/*.jar" />
-  </path>
-
-  
-    <target name="test" description="Basic Runner for Geo/Temporal" >
-        <input message="inputfile?" addproperty="get.inputfile"/>
-        <input message="outputfile?" addproperty="get.outputfile"/>
-        <input message="formats?" addproperty="get.formats"/>
-        <java classname="org.opensextant.examples.BasicGeoTemporalProcessing" classpathref="runtime.classpath" fork="yes" dir="${xponents}" >
-            <arg value="-i" />
-            <arg value="${get.inputfile}" />
-            <arg value="-o" />
-            <arg value="${get.outputfile}" />
-            <arg value="-f" />
-            <arg value="${get.formats}" />
-        </java>
-    </target>
-    
-    
-    <!--
-
-    XCoord testing tasks and properties.
-
-    -->
-
-    <property name="xcoord_test_data" value = "${xponents}/test/Coord_Patterns_Truth_Text.txt" />
-
-    <target name="xcoord" description="Template for Running an XCoord module" >
-        <input message="file?" addproperty="get.file"/>
-        <java classname="org.opensextant.extractors.xcoord.XCoord" classpathref="runtime.classpath" fork="yes" dir="${xponents}" >
-            <arg value="-u" />
-            <arg value="${get.file}" />
-        </java>
-    </target>
-
-    <target name="test-xcoord" description="Default tests for XCoord " depends="">
-        <java classname="org.opensextant.extractors.xcoord.XCoord" classpathref="runtime.classpath" fork="yes" dir="${xponents}">
-            <arg value="-f" />
-            <arg value="${xcoord_test_data}" />
-        </java>
-    </target>
-
-    <target name="xcoord-by-line" description="Specialized Coordinate tests for XCoord " depends="">
-        <input message="file?" addproperty="get.file"/>
-        <java classname="org.opensextant.extractors.xcoord.XCoord" classpathref="runtime.classpath" fork="yes" dir="${xponents}">
-            <arg value="-t" />
-            <arg value="${get.file}" />
-        </java>
-    </target>
-
-    <!--
-
-    XTemporal testing tasks and properties.
-
-    -->
-
-  <!-- sample test document with variety of truth dates does not exist yet.  -->
-  <property name="xtemp_test_data" value = "${xponents}/test/Date_Patterns_2012.txt " />
-
-  <target name="xtemporal" description="Template for Running a module" depends="">
-    <input message="file?" addproperty="get.file"/>
-    <java classname="org.opensextant.extractors.xtemporal.XTemporal" classpathref="runtime.classpath" fork="yes" dir="${xponents}">
-      <arg value="${get.file}" />
-    </java>
-  </target>
-
-
-  <target name="test-xtemporal" description="Default tests for XTemp " depends="">
-    <java classname="org.opensextant.extractors.xtemporal.XTemporal" classpathref="runtime.classpath" fork="yes" dir="${xponents}">
-      <arg value="-f" />
-      <!--
-      <arg value="${xtemp_test_data}" />
-      -->
-    </java>
-  </target>
-
-
-
-    <!--
-    
-    PoLi testing tasks and properties.
-    
-    -->
-	
-  <target name="poli" description="Run user file against PoLi" depends="">
-    <java classname="org.opensextant.extractors.poli.PatternsOfLife" classpathref="runtime.classpath" fork="yes" dir="${xponents}">
-      <arg value="-f" />
-    </java>
-  </target>
-
-  <target name="test-poli" description="Default tests for PoLi" depends="">
-    <java classname="org.opensextant.extractors.poli.PatternsOfLife" classpathref="runtime.classpath" fork="yes" dir="${xponents}">
-      <arg value="-c" />
-      <arg value="${config}" />
-      <arg value="-u" />
-      <arg value="${inputfile}" />
-    </java>
-  </target>
-
-</project>
->>>>>>> c3abbe6e
+</project>