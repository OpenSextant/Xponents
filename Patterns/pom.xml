--- conflicted
+++ resolved
@@ -6,11 +6,7 @@
     <parent>
         <groupId>org.opensextant</groupId>
         <artifactId>xponents-parent</artifactId>
-<<<<<<< HEAD
-        <version>2.9.10-SNAPSHOT</version>
-=======
         <version>2.10.0</version>
->>>>>>> b2d819e4
         <relativePath>../pom.xml</relativePath>
     </parent>
 
