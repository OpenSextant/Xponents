/*
 * Copyright 2013 ubaldino.
 *
 * Licensed under the Apache License, Version 2.0 (the "License");
 * you may not use this file except in compliance with the License.
 * You may obtain a copy of the License at
 *
 *      http://www.apache.org/licenses/LICENSE-2.0
 *
 * Unless required by applicable law or agreed to in writing, software
 * distributed under the License is distributed on an "AS IS" BASIS,
 * WITHOUT WARRANTIES OR CONDITIONS OF ANY KIND, either express or implied.
 * See the License for the specific language governing permissions and
 * limitations under the License.
 */
package org.opensextant.util;

import java.util.HashMap;
import java.util.Map;
import org.opensextant.data.GeoBase;

/**
 * A collection of geodetic routines used within OpenSextant.
 * This is a light wrapper around the most common routines - a full API exists
 * in other APIs such as GISCore, Geodesy, or Spatial4J
 *
 * @author ubaldino
 */
public class GeodeticUtility {

        /**
     *
     */
    public final static int LAT_MAX = 90;
    /**
     *
     */
    public final static int LON_MAX = 180;

    /**
     * TODO: consider using geodesy, however that API has no obvious simple
     * validator.
     *
     * @param lat
     * @param lon
     * @return
     */
    public static boolean validateCoordinate(double lat, double lon) {
        // Java behavior for NaN -- use object/class routines to compare.
<<<<<<< HEAD
        // 
        if (Double.isNaN(lon) || Double.isNaN(lat)) {
=======
        //
        if (Double.isNaN(lon) | Double.isNaN(lat)) {
>>>>>>> c3abbe6e
            return false;
        }
        if (Math.abs(lat) >= LAT_MAX) {
            return false;
        }
        if (Math.abs(lon) >= LON_MAX) {
            return false;
        }
        return true;
    }


    /**
     * This returns distance in degrees, e.g., this is a Cartesian distance.
     * Only to be used for fast comparison of two locations relatively close
     * together, e.g., within the same 1 or 2 degrees of lat or lon. Beyond that
     * there can be a lot of distortion in the physical distance.
     *
     * @return distance between p1 and p2 in degrees.
     */
    public static double distanceDegrees(GeoBase p1, GeoBase p2) {
        if (p1 == null || p2 == null){
            return Double.MAX_VALUE;
        }
        return Math.sqrt(Math.pow((p1.getLatitude() - p2.getLatitude()), 2)
                + Math.pow((p1.getLongitude() - p2.getLongitude()), 2));
    }

    /**
     * This returns distance in degrees, e.g., this is a Cartesian distance.
     * Only to be used for fast comparison of two locations relatively close
     * together, e.g., within the same 1 or 2 degrees of lat or lon. Beyond that
     * there can be a lot of distortion in the physical distance.
     *
     * @return distance between p1 and p2 in degrees.
     */
    public static double distanceDegrees(double lat1, double lon1, double lat2, double lon2) {
        return Math.sqrt(Math.pow((lat1 - lat2), 2)
                + Math.pow((lon1 - lon2), 2));
    }

    /**
     * Precision -- this is a first draft attempt at assigning some error bars
     * to geocoding results.
     *
     * TODO: move this to a configuration file
     *
     * feat/code: prec # precision is meters of error for a given gazetteer
     * entry with feat/code)
     *
     * A/ADM1: 50000 # ADM1 is generally +/- 50km, world wide P/PPL: 1000 # city
     * is generally +/- 1km within center point P/PPLC: 10000 # major capital
     * city is 10km of error, etc.
     *
     */
    public final static Map<String, Integer> FEATURE_PRECISION = new HashMap<String, Integer>();
    public final static Map<String, Integer> FEATURE_GEOHASH_PRECISION = new HashMap<String, Integer>();
    public final static int DEFAULT_PRECISION = 50000; // +/- 50KM
    public final static int DEFAULT_GEOHASH_PRECISION = 5;

    static {
        FEATURE_PRECISION.put("P", 5000);
        FEATURE_PRECISION.put("A", DEFAULT_PRECISION);
        FEATURE_PRECISION.put("S", 1000);

        FEATURE_PRECISION.put("A/ADM1", DEFAULT_PRECISION);
        FEATURE_PRECISION.put("A/ADM2", 20000);
        FEATURE_PRECISION.put("P/PPL", 5000);
        FEATURE_PRECISION.put("P/PPLC", 10000);

        // This helps guage how long should a geohash be for a given feature.
        FEATURE_GEOHASH_PRECISION.put("A/PCLI", 3);
        FEATURE_GEOHASH_PRECISION.put("CTRY", 3);
        FEATURE_GEOHASH_PRECISION.put("P", 6);
        FEATURE_GEOHASH_PRECISION.put("A", 4);
        FEATURE_GEOHASH_PRECISION.put("S", 8);
        FEATURE_GEOHASH_PRECISION.put("A/ADM2", 5);
    }

    /**
     * For a given feature type and code, determine what sort of resolution or
     * precision should be considered for that place, approximately.
     *
     * @return precision approx error in meters for a given feature. -1 if no
     * feature type given.
     */
    public static int getFeaturePrecision(String feat_type, String feat_code) {

        if (feat_type == null && feat_code == null) {
            // Unknown, uncategorized feature
            return DEFAULT_PRECISION;
        }

        String lookup = (feat_code != null
                ? feat_type + "/" + feat_code : feat_type);

        Integer prec = FEATURE_PRECISION.get(lookup);

        if (prec != null) {
            return prec.intValue();
        }

        prec = FEATURE_PRECISION.get(feat_type);
        if (prec != null) {
            return prec.intValue();
        }

        return DEFAULT_PRECISION;
    }

    /** For a given Geonames feature class/designation provide a guess about how long
     * geohash should be.
     */
    public static int getGeohashPrecision(String feat_type, String feat_code) {
        if (feat_type == null && feat_code == null) {
            // Unknown, uncategorized feature
            return DEFAULT_GEOHASH_PRECISION;
        }

        String lookup = (feat_code != null
                ? feat_type + "/" + feat_code : feat_type);

        Integer prec = FEATURE_GEOHASH_PRECISION.get(lookup);

        if (prec != null) {
            return prec.intValue();
        }

        prec = FEATURE_GEOHASH_PRECISION.get(feat_type);
        if (prec != null) {
            return prec.intValue();
        }

        return DEFAULT_GEOHASH_PRECISION;
    }
}<|MERGE_RESOLUTION|>--- conflicted
+++ resolved
@@ -47,13 +47,8 @@
      */
     public static boolean validateCoordinate(double lat, double lon) {
         // Java behavior for NaN -- use object/class routines to compare.
-<<<<<<< HEAD
         // 
         if (Double.isNaN(lon) || Double.isNaN(lat)) {
-=======
-        //
-        if (Double.isNaN(lon) | Double.isNaN(lat)) {
->>>>>>> c3abbe6e
             return false;
         }
         if (Math.abs(lat) >= LAT_MAX) {
