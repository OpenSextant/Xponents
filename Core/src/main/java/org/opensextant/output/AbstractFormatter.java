--- conflicted
+++ resolved
@@ -1,4 +1,3 @@
-<<<<<<< HEAD
 /** 
  Copyright 2009-2013 The MITRE Corporation.
 
@@ -216,223 +215,4 @@
      */
     abstract public void writeGeocodingResult(ExtractionResult rowdata);
      
-}
-=======
-/**
- Copyright 2009-2013 The MITRE Corporation.
-
-   Licensed under the Apache License, Version 2.0 (the "License");
-   you may not use this file except in compliance with the License.
-   You may obtain a copy of the License at
-
-       http://www.apache.org/licenses/LICENSE-2.0
-
-   Unless required by applicable law or agreed to in writing, software
-   distributed under the License is distributed on an "AS IS" BASIS,
-   WITHOUT WARRANTIES OR CONDITIONS OF ANY KIND, either express or implied.
-   See the License for the specific language governing permissions and
-   limitations under the License.
-
-
- * **************************************************************************
- *                          NOTICE
- * This software was produced for the U. S. Government under Contract No.
- * W15P7T-12-C-F600, and is subject to the Rights in Noncommercial Computer
- * Software and Noncommercial Computer Software Documentation Clause
- * 252.227-7014 (JUN 1995)
- *
- * (c) 2012 The MITRE Corporation. All Rights Reserved.
- * **************************************************************************
-**/
-package org.opensextant.output;
-
-import java.io.File;
-import org.apache.commons.io.FileUtils;
-import org.slf4j.Logger;
-import org.slf4j.LoggerFactory;
-import org.opensextant.extraction.ExtractionResult;
-import org.opensextant.processing.Parameters;
-import org.opensextant.processing.ProcessingException;
-
-
-/**
- * Abstract class encapsulating basic results formatter functionality.
- *
- * @author Rich Markeloff, MITRE Corp. Initial version created on Aug 22, 2011
- * @author Marc Ubaldino, MITRE Corp. Refactored, 2013
- */
-abstract public class AbstractFormatter implements ResultsFormatter {
-
-    protected Parameters outputParams = null;
-    public boolean overwrite = false;
-
-    @Override
-    public void setParameters(Parameters params) {
-        outputParams = params;
-    }
-    /**
-     *
-     */
-    protected static final Logger log = LoggerFactory.getLogger(AbstractFormatter.class);
-    private String filename = "unset";
-    /** File extension for callers to know. */
-    public String outputExtension = null;
-    /**
-     *
-     */
-    protected String current_corpus = null;
-    /**
-     *
-     */
-    protected String outputType = null;
-    /**
-     *
-     */
-    protected static int TEXT_WIDTH = 150;
-    /**
-     *
-     */
-    protected float min_score = 0.000f;
-    /**
-     *
-     */
-    public boolean debug = false;
-    /**
-     * Schema-specific stuff.  GIS formats would not make use of offsets.
-     * CSV format is only one where offsets make sense.
-     */
-    public boolean includeOffsets = false;
-    /**
-     * GIS formats may optionally include coordinates as fields.
-     * GDB and SHP have a Point geometry which carries the lat/lon already.
-     *
-     * KML, CSV, JSON, etc. it makes sense to include these explicitly.
-     */
-    public boolean includeCoordinate = false;
-
-    /** A basic job name that reflects file name
-     * @return
-     */
-    @Override
-    public String getJobName() {
-        return this.outputParams.getJobName();
-    }
-
-    /**
-     * @param fname
-     * @see
-     * org.opensextant.processing.output.ResultsFormatter#setJobName(java.lang.String)
-     */
-    @Override
-    public void setOutputFilename(String fname) {
-        this.filename = fname;
-    }
-
-    /**
-     * @param path
-     * @see
-     * org.opensextant.processing.output.ResultsFormatter#setOutputDir(java.lang.String)
-     */
-    @Override
-    public void setOutputDir(String path) {
-
-        // Create the directory if necessary
-        File resultsDir = new File(path);
-        if (!resultsDir.exists()) {
-            resultsDir.mkdir();
-        }
-
-        this.outputParams.outputDir = resultsDir.getPath();
-    }
-
-    /**
-     * Write to a file and return HTML containing a link to the file.
-     * @param corpusList
-     * @throws Exception
-     */
-    @Override
-    public String formatResults(ExtractionResult res) throws ProcessingException {
-
-        //createOutputStreams();
-        writeGeocodingResult(res);
-        //closeOutputStreams();
-
-        return "";
-    }
-
-    @Override
-    public String getOutputFilepath() {
-        return this.outputParams.outputDir + File.separator + this.filename;
-    }
-
-    /**
-     *
-     * @return
-     */
-    protected String createOutputFileName() {
-        return this.filename + this.outputExtension;
-    }
-
-    /**
-     * @return
-     * @see
-     * org.opensextant.processing.output.ResultsFormatter#getOutputType()
-     */
-    @Override
-    public String getOutputType() {
-        return this.outputType;
-    }
-
-    /** This is checked only by internal classes as they create output streams.
-     */
-    protected void deleteOutput(File previous_run) {
-        if (previous_run.exists()) {
-            FileUtils.deleteQuietly(previous_run);
-        }
-    }
-
-    /**  uniform helper for overwrite check.
-     */
-    protected void checkOverwrite(File item) throws ProcessingException {
-        if (this.overwrite) {
-            this.deleteOutput(item);
-        } else if (item.exists()) {
-            throw new ProcessingException("OpenSextant API cannot overwrite GIS output files -- caller must do that.  FILE=" + item.getPath() + " exists");
-        }
-    }
-
-
-    @Override
-    abstract public void start(String nm) throws ProcessingException;
-
-    @Override
-    abstract public void finish();
-
-    /**
-     * Create the output stream appropriate for the output type.
-     * IO is created using the filename represented by getOutputFilepath()
-     * @throws Exception
-     */
-    abstract protected void createOutputStreams() throws Exception;
-
-    /**
-     *
-     * @throws Exception
-     */
-    abstract protected void closeOutputStreams() throws Exception;
-
-    /**
-     *
-     * @param doc
-     * @throws IOException
-     */
-    //abstract public void writeRowsFor(Document doc) throws IOException;
-
-    /** Write your geocoding result directly to output, instead of passing GATE objects.
-     * Result should carry GeocodingResult.recordFile as a URI for original.
-     *
-     * @param rowdata the data to write out
-     */
-    abstract public void writeGeocodingResult(ExtractionResult rowdata);
-}
->>>>>>> c3abbe6e
+}