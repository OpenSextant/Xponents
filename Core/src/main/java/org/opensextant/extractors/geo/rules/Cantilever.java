--- conflicted
+++ resolved
@@ -1,8 +1,4 @@
-<<<<<<< HEAD
-/** 
-=======
 /**
->>>>>>> 9ffc9810
  Copyright 2009-2013 The MITRE Corporation.
 
    Licensed under the Apache License, Version 2.0 (the "License");
@@ -42,11 +38,7 @@
 
 /**
  * The Cantilever calculates an aggregate is-place confidence score for PlaceCandidates
-<<<<<<< HEAD
- * that share a common base name. It also propagates each PlaceCandidate's 
-=======
  * that share a common base name. It also propagates each PlaceCandidate's
->>>>>>> 9ffc9810
  * place evidence across all PlaceCandidates with the same base name.
  */
 public class Cantilever {
@@ -62,25 +54,15 @@
 
 	// the inexact matcher used to find the "same" place
 	//private static Phoneticizer phoner = new Phoneticizer();
-<<<<<<< HEAD
-        
-=======
 
->>>>>>> 9ffc9810
 	// which phonetic/inexact algorithm to use
 	// private static String phoneticAlgName = "SimplePhonetic0";
 
 
 	/**
-<<<<<<< HEAD
-	 * Iterate through a List of PlaceCandidates to determine is-place confidence scores and 
-	 * propagate place evidence.
-	 * 
-=======
 	 * Iterate through a List of PlaceCandidates to determine is-place confidence scores and
 	 * propagate place evidence.
 	 *
->>>>>>> 9ffc9810
 	 * @param pcList The PlaceCandidates found in a document
 	 */
 	public static void propagateEvidence(List<PlaceCandidate> pcList) {
