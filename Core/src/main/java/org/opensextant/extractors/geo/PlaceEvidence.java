--- conflicted
+++ resolved
@@ -1,4 +1,3 @@
-<<<<<<< HEAD
 /**
  * Copyright 2009-2013 The MITRE Corporation.
  *
@@ -147,138 +146,4 @@
         String output = this.rule + "-" + this.scope + "/" + this.weight + "(" + this.getPlaceName() + "," + this.admin1 + "," + this.getCountryCode() + ")";
         return output;
     }
-}
-=======
-/**
- * Copyright 2009-2013 The MITRE Corporation.
- *
- * Licensed under the Apache License, Version 2.0 (the "License"); you may not
- * use this file except in compliance with the License. You may obtain a copy of
- * the License at
- *
- * http://www.apache.org/licenses/LICENSE-2.0
- *
- * Unless required by applicable law or agreed to in writing, software
- * distributed under the License is distributed on an "AS IS" BASIS, WITHOUT
- * WARRANTIES OR CONDITIONS OF ANY KIND, either express or implied. See the
- * License for the specific language governing permissions and limitations under
- * the License.
- *
- *
- * **************************************************************************
- * NOTICE This software was produced for the U. S. Government under Contract No.
- * W15P7T-12-C-F600, and is subject to the Rights in Noncommercial Computer
- * Software and Noncommercial Computer Software Documentation Clause
- * 252.227-7014 (JUN 1995)
- *
- * (c) 2012 The MITRE Corporation. All Rights Reserved.
- * **************************************************************************
- *
- */
-package org.opensextant.extractors.geo;
-
-import java.io.Serializable;
-import org.opensextant.data.Place;
-
-/**
- * COPY: original is (OpenSextant v1.4:
- * org.mitre.opensextant.placedata.PlaceEvidence)
- *
- * A PlaceEvidence represents a fragment of evidence about a Place. Its intended
- * purpose is to represent evidence about a Place's identity which has been
- * extracted from a document. This evidence is used to help disambiguate
- * (distinguish among) places which have the same or similar names. It is
- * intentionally very similar to the Place class to facilitate comparisons with
- * that class.
- *
- */
-public final class PlaceEvidence extends Place implements Comparable<Object> /*, Serializable */ {
-
-    /**
-     * SCOPE - Where did this evidence come from wrt to the PlaceCandidate it is
-     * part of?
-     * <ul>
-     * <li>APRIORI - derived from the gazetteer only, not from any information
-     * in the document
-     * </li><li>LOCAL - directly associated with this instance of PC
-     * </li><li>COREF - associated with another (related) PC in the document
-     * </li><li>MERGED - came from the merger of multiple PlaceEvidences (future
-     * use)
-     * </li><li>DOCUMENT - in the same document but has no other direct
-     * association
-     * </li></ul>
-     */
-    public enum Scope {
-
-        APRIORI, LOCAL, COREF, MERGED, DOCUMENT
-    };
-    // private static final long serialVersionUID = 2389068067890L;
-    // The rule which found the evidence
-    private String rule = null;
-    // the scope from which this evidence came
-    private Scope scope = Scope.LOCAL;
-    // The strength of the evidence
-    private Double weight = null;
-
-    public PlaceEvidence() {
-        super(null, null);
-    }
-
-    // copy constructor
-    public PlaceEvidence(PlaceEvidence old) {
-        this();
-        this.setAdmin1(old.getAdmin1());
-        this.setCountryCode(old.getCountryCode());
-        this.setFeatureClass(old.getFeatureClass());
-        this.setFeatureCode(old.getFeatureCode());
-        //this.setGeocoord(old.getGeocoord());
-        this.setLatitude(old.getLatitude());
-        this.setLongitude(old.getLongitude());
-        this.setPlaceName(old.getPlaceName());
-        this.setRule(old.getRule());
-        this.setScope(old.getScope());
-        this.setWeight(old.getWeight());
-    }
-
-    // compare to other evidence by strength
-    @Override
-    public int compareTo(Object other) {
-        if (!(other instanceof PlaceEvidence)) {
-            return 0;
-        }
-        PlaceEvidence tmp = (PlaceEvidence) other;
-        return this.weight.compareTo(tmp.weight);
-    }
-
-    public Scope getScope() {
-        return scope;
-    }
-
-    public void setScope(Scope scope) {
-        this.scope = scope;
-    }
-
-    public String getRule() {
-        return rule;
-    }
-
-    public void setRule(String rule) {
-        this.rule = rule;
-    }
-
-    public Double getWeight() {
-        return weight;
-    }
-
-    public void setWeight(Double weight) {
-        this.weight = weight;
-    }
-
-    // Override toString to get a reasonable string label for this PlaceEvidence
-    @Override
-    public String toString() {
-        String output = this.rule + "-" + this.scope + "/" + this.weight + "(" + this.getPlaceName() + "," + this.admin1 + "," + this.getCountryCode() + ")";
-        return output;
-    }
-}
->>>>>>> c3abbe6e
+}