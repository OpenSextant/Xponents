/**
 * Copyright 2009-2013 The MITRE Corporation.
 *
 * Licensed under the Apache License, Version 2.0 (the "License"); you may not
 * use this file except in compliance with the License. You may obtain a copy of
 * the License at
 *
 * http://www.apache.org/licenses/LICENSE-2.0
 *
 * Unless required by applicable law or agreed to in writing, software
 * distributed under the License is distributed on an "AS IS" BASIS, WITHOUT
 * WARRANTIES OR CONDITIONS OF ANY KIND, either express or implied. See the
 * License for the specific language governing permissions and limitations under
 * the License.
 *
 *
 * **************************************************************************
 * NOTICE This software was produced for the U. S. Government under Contract No.
 * W15P7T-12-C-F600, and is subject to the Rights in Noncommercial Computer
 * Software and Noncommercial Computer Software Documentation Clause
 * 252.227-7014 (JUN 1995)
 *
 * (c) 2012 The MITRE Corporation. All Rights Reserved.
 * **************************************************************************
 *
 */
package org.opensextant.extractors.geo.rules;

import java.util.ArrayList;
import java.util.HashMap;
import java.util.List;
import java.util.Map;

import org.opensextant.data.Place;
import org.opensextant.extractors.geo.PlaceCandidate;
import org.opensextant.extractors.geo.PlaceEvidence;
import org.opensextant.extractors.geo.PlaceEvidence.Scope;
import org.slf4j.Logger;
import org.slf4j.LoggerFactory;

/**
 * Port of CantileverPR (GATE processing resource) to non-GATE version This is
 * the GATE ProcessingResource wrapper for the Cantilever class. It performs a
 * geospatial-specific form of co-referencing. It also propagates evidence from
 * a geospatial entity to co-references of that entity.
 */
public class CantileverPR {

    //private Cantilever cntlvr = new Cantilever();
    private Scorer scr = new Scorer();
    static Logger log = LoggerFactory.getLogger(CantileverPR.class);

    /**
     * This does the actual work of analyzing the evidence attached to the place
     * candidates. It invokes Cantilever's
     * <code>propagateEvidence()</code> for the place candidates found in each
     * document.
     *
     */
    public void processCandiates(List<PlaceCandidate> pcList) {

        // do the coreferencing and propagate the evidence amongst the PCs
        Cantilever.propagateEvidence(pcList);

        // collect the document level evidence
        List<PlaceEvidence> docEvidList = collectDocumentEvidence(pcList);

        // attach document level evidence to scorer
        scr.setDocumentLevelEvidence(docEvidList);

        // score and rank the Places in each PC according to the evidence
        scr.score(pcList);

    }// end execute

    private List<PlaceEvidence> collectDocumentEvidence(List<PlaceCandidate> pcList) {

        Double countryWeight = 0.1;
        Double adminWeight = 0.05;


        // document level country and admin1  evidence
        List<PlaceEvidence> docEvidList = new ArrayList<PlaceEvidence>();

        // collect all of the countries, capitals and admin1s mentioned

        // how many times has a country been mentioned
        Map<String, Counter> countryCounts = new HashMap<String, Counter>();
        Map<String, Double> countryBiases = new HashMap<String, Double>();
        int countryTotal = 0;

        // how many times has an admin1 been mentioned
        Map<String, Counter> adminCounts = new HashMap<String, Counter>();
        Map<String, Double> adminBiases = new HashMap<String, Double>();
        int adminTotal = 0;

        // collect country counts
        for (PlaceCandidate pc : pcList) {
            for (Place geo : pc.getPlaces()) {
                int len = geo.getPlaceName().length();
                String tmpCC = geo.getCountryCode();
                boolean notShort = (len > 3);

                if ((geo.isCountry() || geo.isNationalCapital() || geo.isAdmin1()) && notShort) {
                    Counter count = countryCounts.get(tmpCC);
                    if (count == null) {
                        count = new Counter(tmpCC);
                        countryCounts.put(tmpCC, count);
                    }
                    count.increment();
                    ++countryTotal;

<<<<<<< HEAD
                    // Specifically for ADM1 names -- 
=======
                    // Specifically for ADM1 names --
>>>>>>> 9ffc9810
                    if (geo.isAdmin1()) {
                        String adminKey = String.format("%s/%s",tmpCC, geo.getAdmin1());
                        Counter adm1 = adminCounts.get(adminKey);
                        if (adm1 == null) {
                            adm1 = new Counter(adminKey);
                            adminCounts.put(adminKey, adm1);
                        }
                        adm1.increment();
                        ++adminTotal;
                    }
                }
            }
        }

        // normalize country and admin counts by total seen
        for (Counter ctry : countryCounts.values()) {
            countryBiases.put(ctry.code, (double)ctry.count / countryTotal);
        }

        for (Counter adm1 : adminCounts.values()) {
            adminBiases.put(adm1.code, (double) adm1.count / adminTotal);
        }

        //create document level evidence based on the countries and admin1s seen

        for (String cc : countryBiases.keySet()) {
            PlaceEvidence ccEvid = new PlaceEvidence();
            ccEvid.setCountryCode(cc);
            ccEvid.setScope(Scope.DOCUMENT);
            ccEvid.setWeight(countryWeight * countryBiases.get(cc));
            ccEvid.setRule("CountryBias");
            docEvidList.add(ccEvid);
        }

        for (String adminKey : adminBiases.keySet()) {
            PlaceEvidence acEvid = new PlaceEvidence();
            String[] pieces = adminKey.split("/");
            acEvid.setCountryCode(pieces[0]);
            acEvid.setAdmin1(pieces[1]);
            acEvid.setScope(Scope.DOCUMENT);
            acEvid.setWeight(adminWeight * adminBiases.get(adminKey));
            acEvid.setRule("AdminBias");
            docEvidList.add(acEvid);
        }

        return docEvidList;
    }

    class Counter {

        String code = null;
        int count = 0;

        public void increment() {
            ++count;
        }

        public Counter(String c) {
            code = c;
        }
    }
} // end class<|MERGE_RESOLUTION|>--- conflicted
+++ resolved
@@ -110,11 +110,7 @@
                     count.increment();
                     ++countryTotal;
 
-<<<<<<< HEAD
-                    // Specifically for ADM1 names -- 
-=======
                     // Specifically for ADM1 names --
->>>>>>> 9ffc9810
                     if (geo.isAdmin1()) {
                         String adminKey = String.format("%s/%s",tmpCC, geo.getAdmin1());
                         Counter adm1 = adminCounts.get(adminKey);
