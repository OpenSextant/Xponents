<<<<<<< HEAD
/**
 * Copyright 2009-2013 The MITRE Corporation.
 *
 * Licensed under the Apache License, Version 2.0 (the "License"); you may not
 * use this file except in compliance with the License. You may obtain a copy of
 * the License at
 *
 * http://www.apache.org/licenses/LICENSE-2.0
 *
 * Unless required by applicable law or agreed to in writing, software
 * distributed under the License is distributed on an "AS IS" BASIS, WITHOUT
 * WARRANTIES OR CONDITIONS OF ANY KIND, either express or implied. See the
 * License for the specific language governing permissions and limitations under
 * the License.
 *
 *
 * **************************************************************************
 * NOTICE This software was produced for the U. S. Government under Contract No.
 * W15P7T-12-C-F600, and is subject to the Rights in Noncommercial Computer
 * Software and Noncommercial Computer Software Documentation Clause
 * 252.227-7014 (JUN 1995)
 *
 * (c) 2012 The MITRE Corporation. All Rights Reserved.
 * **************************************************************************
*
 */
package org.opensextant.extractors.geo;

import org.opensextant.data.Geocoding;
import java.io.Serializable;
import java.util.ArrayList;
import java.util.Collections;
import java.util.HashMap;
import java.util.List;
import java.util.Map;

import org.opensextant.data.Place;
import org.opensextant.data.LatLon;
import org.opensextant.extraction.TextMatch;
import org.opensextant.util.TextUtils;

/**
 * A PlaceCandidate represents a portion of a document which has been identified
 * as a possible named geographic location. It is used to collect together the
 * information from the document (the evidence), as well as the possible
 * geographic locations it could represent (the Places ). It also contains the
 * results of the final decision to include:
 * <ul>
 * <li>placeConfidenceScore - Confidence that this is actually a place and not a
 * person, organization, or other type of entity.
 * <li>bestPlace - Of all the places with the same/similar names, which place is
 * it?
 * </ul>
 */
public class PlaceCandidate extends TextMatch  /*Serializable*/ {

    //private static final long serialVersionUID = 1L;
    // the place name as it appeared in the document
    private String placeName;
    // the location this was found in the document
    //private Long start;
    //private Long end;
    // --------------Place/NotPlace stuff ----------------------
    // which rules have expressed a Place/NotPlace opinion on this PC
    private List<String> rules;
    // the confidence adjustments provided by the Place/NotPlace rules
    private List<Double> placeConfidences;
    // --------------Disambiguation stuff ----------------------
    // the places along with their disambiguation scores
    private Map<Place, Double> scoredPlaces;
    // temporary lists to hold the ranked places and scores
    private List<Place> rankedPlaces;
    private List<Double> rankedScores;
    // the list of PlaceEvidences accumulated from the document about this PC
    private List<PlaceEvidence> evidence;
    // The chosen, best place:
    private Place chosen = null;

    // basic constructor
    public PlaceCandidate() {
        this.placeName = "";
        //start = 0L;
        //end = 0L;
        scoredPlaces = new HashMap<Place, Double>();
        rankedPlaces = new ArrayList<Place>();
        rankedScores = new ArrayList<Double>();
        evidence = new ArrayList<PlaceEvidence>();
        rules = new ArrayList<String>();
        placeConfidences = new ArrayList<Double>();

    }
    
    
    private String textnorm = null;
    
    /**
     * Get normalized version of text.
     * @return 
     */
    public String getTextnorm(){
        if (textnorm == null){
            textnorm =  TextUtils.removePunctuation(TextUtils.removeDiacritics(getText())).toLowerCase();
        }
        return textnorm;
    }

    // ---- the getters and setters ---------
    //
    
    /** After candidate has been scored and all, the final best place is the geocoding result for the given name in context.
     */
    public Geocoding getGeocoding(){
        getBestPlace();
        return chosen;
    }
    /**
     * Get the most highly ranked Place, or Null if empty list.
     */
    public Place getBestPlace() {
        if (chosen != null) {
            return chosen;
        }
        
        List<Place> l = this.getPlaces();
        if (l.isEmpty()) {
            chosen = null; // ensure null.
            return null;
        }
        chosen = l.get(0);
        return chosen;

    }

    //
    /**
     * Get the disambiguation score of the most highly ranked Place, or 0.0 if
     * empty list.
     */
    public Double getBestPlaceScore() {
        List<Double> l = this.getScores();
        if (l.isEmpty()) {
            return 0.0;
        }
        return l.get(0);
    }

    /**
     * Does our confidence indicate that this is actually a place?
     */
    public boolean isPlace() {
        return (this.getPlaceConfidenceScore() > 0.0);
    }

    /**
     * Get a ranked list of places
     */
    public List<Place> getPlaces() {
        this.sort();
        return this.rankedPlaces;
    }

    /**
     * Get a ranked list of scores
     */
    public List<Double> getScores() {
        this.sort();
        return this.rankedScores;
    }

    // add a new place with a default score
    public void addPlace(Place place) {
        this.addPlaceWithScore(place, 0.0);
    }

    // add a new place with a specific score
    public void addPlaceWithScore(Place place, Double score) {
        this.scoredPlaces.put(place, score);
    }

    // increment the score of an existing place
    public void incrementPlaceScore(Place place, Double score) {
        Double currentScore = this.scoredPlaces.get(place);
        if (currentScore != null) {
            this.scoredPlaces.put(place, currentScore + score);
        } else {
            // log.error("Tried to increment a score for a non-existent Place");
        }
    }

    // set the score of an existing place
    public void setPlaceScore(Place place, Double score) {
        if (!this.scoredPlaces.containsKey(place)) {
            // log.error("Tried to increment a score for a non-existent Place");
            return;
        }
        this.scoredPlaces.put(place, score);
    }

    public List<String> getRules() {
        return rules;
    }

    public List<Double> getConfidences() {
        return placeConfidences;
    }

    // check if at least one of the Places has the given country code 
    public boolean possibleCountry(String cc) {
        for (Place p : rankedPlaces) {
            if (p.getCountryCode() != null && p.getCountryCode().equalsIgnoreCase(cc)) {
                return true;
            }
        }
        return false;
    }

    // check if at least one of the Places has the given admin code 
    public boolean possibleAdmin(String adm, String cc) {

        // check the non-null admins first
        for (Place p : rankedPlaces) {
            if (p.getAdmin1() != null && p.getAdmin1().equalsIgnoreCase(adm)) {
                return true;
            }
        }

        // some adm1codes are null, a null admin of the correct country could be possible match
        for (Place p : rankedPlaces) {
            if (p.getAdmin1() == null && p.getCountryCode().equalsIgnoreCase(cc)) {
                return true;
            }
        }

        return false;
    }

    public void addRuleAndConfidence(String rule, Double conf) {
        rules.add(rule);
        placeConfidences.add(conf);
    }

    /**
     * Get the PlaceConfidence score. This is the confidence that this
     * PlaceCandidate represents a named place and not a person,organization or
     * other entity.
     */
    public Double getPlaceConfidenceScore() {
        if (placeConfidences.size() == 0) {
            return 0.0;
        }

        // average of placeConfidences
        Double total = 0.0;
        for (Double tmpScore : placeConfidences) {
            total = total + tmpScore;
        }
        Double tmp = total / placeConfidences.size();

        // ensure the final score is within +-1.0
        if (tmp > 1.0) {
            tmp = 1.0;
        }

        if (tmp < -1.0) {
            tmp = -1.0;
        }

        return tmp;
    }

    /**
     * Set the PlaceConfidence score to a specific value. NOTE: This method is
     * only intended to be used in calibration/testing, it would not normally be
     * used in production.Note that it removes any existing rules and
     * confidences.
     */
    public void setPlaceConfidenceScore(Double score) {
        placeConfidences.clear();
        rules.clear();
        if (score != 0.0) { // don't add a 0.0 strength rule
            this.addRuleAndConfidence("Calibrate", score);
        }
    }

    public void addEvidence(PlaceEvidence evidence) {
        this.evidence.add(evidence);
    }

    // some convenience methods to add evidence
    public void addEvidence(String rule, double weight, String cc, String adm1,
            String fclass, String fcode, LatLon geo) {
        PlaceEvidence ev = new PlaceEvidence();
        ev.setRule(rule);
        ev.setWeight(weight);
        if (cc != null) {
            ev.setCountryCode(cc);
        }
        if (adm1 != null) {
            ev.setAdmin1(adm1);
        }
        if (fclass != null) {
            ev.setFeatureClass(fclass);
        }
        if (fcode != null) {
            ev.setFeatureCode(fcode);
        }
        if (geo != null) {
            ev.setLatLon(geo);
        }
        this.evidence.add(ev);
    }

    public void addCountryEvidence(String rule, double weight, String cc) {
        PlaceEvidence ev = new PlaceEvidence();
        ev.setRule(rule);
        ev.setWeight(weight);
        ev.setCountryCode(cc);
        this.evidence.add(ev);
    }

    public void addAdmin1Evidence(String rule, double weight, String adm1,
            String cc) {
        PlaceEvidence ev = new PlaceEvidence();
        ev.setRule(rule);
        ev.setWeight(weight);
        ev.setAdmin1(adm1);
        ev.setCountryCode(cc);
        this.evidence.add(ev);
    }

    public void addFeatureClassEvidence(String rule, double weight,
            String fclass) {
        PlaceEvidence ev = new PlaceEvidence();
        ev.setRule(rule);
        ev.setWeight(weight);
        ev.setFeatureClass(fclass);
        this.evidence.add(ev);
    }

    public void addFeatureCodeEvidence(String rule, double weight, String fcode) {
        PlaceEvidence ev = new PlaceEvidence();
        ev.setRule(rule);
        ev.setWeight(weight);
        ev.setFeatureCode(fcode);
        this.evidence.add(ev);
    }

    public void addGeocoordEvidence(String rule, double weight, LatLon coord) {
        PlaceEvidence ev = new PlaceEvidence();
        ev.setRule(rule);
        ev.setWeight(weight);
        ev.setLatLon(coord);
        this.evidence.add(ev);
    }

    public List<PlaceEvidence> getEvidence() {
        return this.evidence;
    }

    /**
     * Convenience method for determining the state of a PlaceCandidate
     */
    public boolean hasPlaces() {
        return !this.scoredPlaces.isEmpty();
    }

    private void sort() {
        this.rankedPlaces.clear();
        this.rankedScores.clear();

        List<ScoredPlace> tmp = new ArrayList<ScoredPlace>();

        for (Place pl : this.scoredPlaces.keySet()) {
            tmp.add(new ScoredPlace(pl, scoredPlaces.get(pl)));
        }

        Collections.sort(tmp);

        for (ScoredPlace spl : tmp) {
            this.rankedPlaces.add(spl.getPlace());
            this.rankedScores.add(spl.getScore());
        }

    }

    // an overide of toString to get a meaningful representation of this PC
    @Override
    public String toString() {
        String tmp = placeName + "(" + this.getPlaceConfidenceScore() + "/"
                + this.scoredPlaces.size() + ")" + "\n";
        tmp = tmp + "Rules=" + this.rules.toString() + "\n";
        tmp = tmp + "Evidence=" + this.evidence.toString() + "\n";

        this.sort();
        tmp = tmp + "Places=";
        for (int i = 0; i < this.rankedPlaces.size(); i++) {
            tmp = tmp + this.rankedPlaces.get(i).toString() + "="
                    + this.rankedScores.get(i).toString() + "\n";
        }
        return tmp;
    }
}
=======
/**
 * Copyright 2009-2013 The MITRE Corporation.
 *
 * Licensed under the Apache License, Version 2.0 (the "License"); you may not
 * use this file except in compliance with the License. You may obtain a copy of
 * the License at
 *
 * http://www.apache.org/licenses/LICENSE-2.0
 *
 * Unless required by applicable law or agreed to in writing, software
 * distributed under the License is distributed on an "AS IS" BASIS, WITHOUT
 * WARRANTIES OR CONDITIONS OF ANY KIND, either express or implied. See the
 * License for the specific language governing permissions and limitations under
 * the License.
 *
 *
 * **************************************************************************
 * NOTICE This software was produced for the U. S. Government under Contract No.
 * W15P7T-12-C-F600, and is subject to the Rights in Noncommercial Computer
 * Software and Noncommercial Computer Software Documentation Clause
 * 252.227-7014 (JUN 1995)
 *
 * (c) 2012 The MITRE Corporation. All Rights Reserved.
 * **************************************************************************
*
 */
package org.opensextant.extractors.geo;

import org.opensextant.data.Geocoding;
import java.io.Serializable;
import java.util.ArrayList;
import java.util.Collections;
import java.util.HashMap;
import java.util.List;
import java.util.Map;

import org.opensextant.data.Place;
import org.opensextant.data.LatLon;
import org.opensextant.extraction.TextMatch;

/**
 * A PlaceCandidate represents a portion of a document which has been identified
 * as a possible named geographic location. It is used to collect together the
 * information from the document (the evidence), as well as the possible
 * geographic locations it could represent (the Places ). It also contains the
 * results of the final decision to include:
 * <ul>
 * <li>placeConfidenceScore - Confidence that this is actually a place and not a
 * person, organization, or other type of entity.
 * <li>bestPlace - Of all the places with the same/similar names, which place is
 * it?
 * </ul>
 */
public class PlaceCandidate extends TextMatch  /*Serializable*/ {

    //private static final long serialVersionUID = 1L;
    // the place name as it appeared in the document
    private String placeName;
    // the location this was found in the document
    //private Long start;
    //private Long end;
    // --------------Place/NotPlace stuff ----------------------
    // which rules have expressed a Place/NotPlace opinion on this PC
    private List<String> rules;
    // the confidence adjustments provided by the Place/NotPlace rules
    private List<Double> placeConfidences;
    // --------------Disambiguation stuff ----------------------
    // the places along with their disambiguation scores
    private Map<Place, Double> scoredPlaces;
    // temporary lists to hold the ranked places and scores
    private List<Place> rankedPlaces;
    private List<Double> rankedScores;
    // the list of PlaceEvidences accumulated from the document about this PC
    private List<PlaceEvidence> evidence;
    // The chosen, best place:
    private Place chosen = null;

    // basic constructor
    public PlaceCandidate() {
        this.placeName = "";
        //start = 0L;
        //end = 0L;
        scoredPlaces = new HashMap<Place, Double>();
        rankedPlaces = new ArrayList<Place>();
        rankedScores = new ArrayList<Double>();
        evidence = new ArrayList<PlaceEvidence>();
        rules = new ArrayList<String>();
        placeConfidences = new ArrayList<Double>();

    }

    // ---- the getters and setters ---------
    //

    /** After candidate has been scored and all, the final best place is the geocoding result for the given name in context.
     */
    public Geocoding getGeocoding(){
        getBestPlace();
        return chosen;
    }
    /**
     * Get the most highly ranked Place, or Null if empty list.
     */
    public Place getBestPlace() {
        if (chosen != null) {
            return chosen;
        }

        List<Place> l = this.getPlaces();
        if (l.isEmpty()) {
            chosen = null; // ensure null.
            return null;
        }
        chosen = l.get(0);
        return chosen;

    }

    //
    /**
     * Get the disambiguation score of the most highly ranked Place, or 0.0 if
     * empty list.
     */
    public Double getBestPlaceScore() {
        List<Double> l = this.getScores();
        if (l.isEmpty()) {
            return 0.0;
        }
        return l.get(0);
    }

    /**
     * Does our confidence indicate that this is actually a place?
     */
    public boolean isPlace() {
        return (this.getPlaceConfidenceScore() > 0.0);
    }

    /**
     * Get a ranked list of places
     */
    public List<Place> getPlaces() {
        this.sort();
        return this.rankedPlaces;
    }

    /**
     * Get a ranked list of scores
     */
    public List<Double> getScores() {
        this.sort();
        return this.rankedScores;
    }

    // add a new place with a default score
    public void addPlace(Place place) {
        this.addPlaceWithScore(place, 0.0);
    }

    // add a new place with a specific score
    public void addPlaceWithScore(Place place, Double score) {
        this.scoredPlaces.put(place, score);
    }

    // increment the score of an existing place
    public void incrementPlaceScore(Place place, Double score) {
        Double currentScore = this.scoredPlaces.get(place);
        if (currentScore != null) {
            this.scoredPlaces.put(place, currentScore + score);
        } else {
            // log.error("Tried to increment a score for a non-existent Place");
        }
    }

    // set the score of an existing place
    public void setPlaceScore(Place place, Double score) {
        if (!this.scoredPlaces.containsKey(place)) {
            // log.error("Tried to increment a score for a non-existent Place");
            return;
        }
        this.scoredPlaces.put(place, score);
    }

    public List<String> getRules() {
        return rules;
    }

    public List<Double> getConfidences() {
        return placeConfidences;
    }

    // check if at least one of the Places has the given country code
    public boolean possibleCountry(String cc) {
        for (Place p : rankedPlaces) {
            if (p.getCountryCode() != null && p.getCountryCode().equalsIgnoreCase(cc)) {
                return true;
            }
        }
        return false;
    }

    // check if at least one of the Places has the given admin code
    public boolean possibleAdmin(String adm, String cc) {

        // check the non-null admins first
        for (Place p : rankedPlaces) {
            if (p.getAdmin1() != null && p.getAdmin1().equalsIgnoreCase(adm)) {
                return true;
            }
        }

        // some adm1codes are null, a null admin of the correct country could be possible match
        for (Place p : rankedPlaces) {
            if (p.getAdmin1() == null && p.getCountryCode().equalsIgnoreCase(cc)) {
                return true;
            }
        }

        return false;
    }

    public void addRuleAndConfidence(String rule, Double conf) {
        rules.add(rule);
        placeConfidences.add(conf);
    }

    /**
     * Get the PlaceConfidence score. This is the confidence that this
     * PlaceCandidate represents a named place and not a person,organization or
     * other entity.
     */
    public Double getPlaceConfidenceScore() {
        if (placeConfidences.size() == 0) {
            return 0.0;
        }

        // average of placeConfidences
        Double total = 0.0;
        for (Double tmpScore : placeConfidences) {
            total = total + tmpScore;
        }
        Double tmp = total / placeConfidences.size();

        // ensure the final score is within +-1.0
        if (tmp > 1.0) {
            tmp = 1.0;
        }

        if (tmp < -1.0) {
            tmp = -1.0;
        }

        return tmp;
    }

    /**
     * Set the PlaceConfidence score to a specific value. NOTE: This method is
     * only intended to be used in calibration/testing, it would not normally be
     * used in production.Note that it removes any existing rules and
     * confidences.
     */
    public void setPlaceConfidenceScore(Double score) {
        placeConfidences.clear();
        rules.clear();
        if (score != 0.0) { // don't add a 0.0 strength rule
            this.addRuleAndConfidence("Calibrate", score);
        }
    }

    public void addEvidence(PlaceEvidence evidence) {
        this.evidence.add(evidence);
    }

    // some convenience methods to add evidence
    public void addEvidence(String rule, Double weight, String cc, String adm1,
            String fclass, String fcode, LatLon geo) {
        PlaceEvidence ev = new PlaceEvidence();
        ev.setRule(rule);
        ev.setWeight(weight);
        if (cc != null) {
            ev.setCountryCode(cc);
        }
        if (adm1 != null) {
            ev.setAdmin1(adm1);
        }
        if (fclass != null) {
            ev.setFeatureClass(fclass);
        }
        if (fcode != null) {
            ev.setFeatureCode(fcode);
        }
        if (geo != null) {
            ev.setLatLon(geo);
        }
        this.evidence.add(ev);
    }

    public void addCountryEvidence(String rule, Double weight, String cc) {
        PlaceEvidence ev = new PlaceEvidence();
        ev.setRule(rule);
        ev.setWeight(weight);
        ev.setCountryCode(cc);
        this.evidence.add(ev);
    }

    public void addAdmin1Evidence(String rule, Double weight, String adm1,
            String cc) {
        PlaceEvidence ev = new PlaceEvidence();
        ev.setRule(rule);
        ev.setWeight(weight);
        ev.setAdmin1(adm1);
        ev.setCountryCode(cc);
        this.evidence.add(ev);
    }

    public void addFeatureClassEvidence(String rule, Double weight,
            String fclass) {
        PlaceEvidence ev = new PlaceEvidence();
        ev.setRule(rule);
        ev.setWeight(weight);
        ev.setFeatureClass(fclass);
        this.evidence.add(ev);
    }

    public void addFeatureCodeEvidence(String rule, Double weight, String fcode) {
        PlaceEvidence ev = new PlaceEvidence();
        ev.setRule(rule);
        ev.setWeight(weight);
        ev.setFeatureCode(fcode);
        this.evidence.add(ev);
    }

    public void addGeocoordEvidence(String rule, Double weight, LatLon coord) {
        PlaceEvidence ev = new PlaceEvidence();
        ev.setRule(rule);
        ev.setWeight(weight);
        ev.setLatLon(coord);
        this.evidence.add(ev);
    }

    public List<PlaceEvidence> getEvidence() {
        return this.evidence;
    }

    /**
     * Convenience method for determining the state of a PlaceCandidate
     */
    public boolean hasPlaces() {
        return !this.scoredPlaces.isEmpty();
    }

    private void sort() {
        this.rankedPlaces.clear();
        this.rankedScores.clear();

        List<ScoredPlace> tmp = new ArrayList<ScoredPlace>();

        for (Place pl : this.scoredPlaces.keySet()) {
            tmp.add(new ScoredPlace(pl, scoredPlaces.get(pl)));
        }

        Collections.sort(tmp);

        for (ScoredPlace spl : tmp) {
            this.rankedPlaces.add(spl.getPlace());
            this.rankedScores.add(spl.getScore());
        }

    }

    // an overide of toString to get a meaningful representation of this PC
    @Override
    public String toString() {
        String tmp = placeName + "(" + this.getPlaceConfidenceScore() + "/"
                + this.scoredPlaces.size() + ")" + "\n";
        tmp = tmp + "Rules=" + this.rules.toString() + "\n";
        tmp = tmp + "Evidence=" + this.evidence.toString() + "\n";

        this.sort();
        tmp = tmp + "Places=";
        for (int i = 0; i < this.rankedPlaces.size(); i++) {
            tmp = tmp + this.rankedPlaces.get(i).toString() + "="
                    + this.rankedScores.get(i).toString() + "\n";
        }
        return tmp;
    }
}
>>>>>>> c3abbe6e
<|MERGE_RESOLUTION|>--- conflicted
+++ resolved
@@ -1,4 +1,3 @@
-<<<<<<< HEAD
 /**
  * Copyright 2009-2013 The MITRE Corporation.
  *
@@ -400,393 +399,4 @@
         }
         return tmp;
     }
-}
-=======
-/**
- * Copyright 2009-2013 The MITRE Corporation.
- *
- * Licensed under the Apache License, Version 2.0 (the "License"); you may not
- * use this file except in compliance with the License. You may obtain a copy of
- * the License at
- *
- * http://www.apache.org/licenses/LICENSE-2.0
- *
- * Unless required by applicable law or agreed to in writing, software
- * distributed under the License is distributed on an "AS IS" BASIS, WITHOUT
- * WARRANTIES OR CONDITIONS OF ANY KIND, either express or implied. See the
- * License for the specific language governing permissions and limitations under
- * the License.
- *
- *
- * **************************************************************************
- * NOTICE This software was produced for the U. S. Government under Contract No.
- * W15P7T-12-C-F600, and is subject to the Rights in Noncommercial Computer
- * Software and Noncommercial Computer Software Documentation Clause
- * 252.227-7014 (JUN 1995)
- *
- * (c) 2012 The MITRE Corporation. All Rights Reserved.
- * **************************************************************************
-*
- */
-package org.opensextant.extractors.geo;
-
-import org.opensextant.data.Geocoding;
-import java.io.Serializable;
-import java.util.ArrayList;
-import java.util.Collections;
-import java.util.HashMap;
-import java.util.List;
-import java.util.Map;
-
-import org.opensextant.data.Place;
-import org.opensextant.data.LatLon;
-import org.opensextant.extraction.TextMatch;
-
-/**
- * A PlaceCandidate represents a portion of a document which has been identified
- * as a possible named geographic location. It is used to collect together the
- * information from the document (the evidence), as well as the possible
- * geographic locations it could represent (the Places ). It also contains the
- * results of the final decision to include:
- * <ul>
- * <li>placeConfidenceScore - Confidence that this is actually a place and not a
- * person, organization, or other type of entity.
- * <li>bestPlace - Of all the places with the same/similar names, which place is
- * it?
- * </ul>
- */
-public class PlaceCandidate extends TextMatch  /*Serializable*/ {
-
-    //private static final long serialVersionUID = 1L;
-    // the place name as it appeared in the document
-    private String placeName;
-    // the location this was found in the document
-    //private Long start;
-    //private Long end;
-    // --------------Place/NotPlace stuff ----------------------
-    // which rules have expressed a Place/NotPlace opinion on this PC
-    private List<String> rules;
-    // the confidence adjustments provided by the Place/NotPlace rules
-    private List<Double> placeConfidences;
-    // --------------Disambiguation stuff ----------------------
-    // the places along with their disambiguation scores
-    private Map<Place, Double> scoredPlaces;
-    // temporary lists to hold the ranked places and scores
-    private List<Place> rankedPlaces;
-    private List<Double> rankedScores;
-    // the list of PlaceEvidences accumulated from the document about this PC
-    private List<PlaceEvidence> evidence;
-    // The chosen, best place:
-    private Place chosen = null;
-
-    // basic constructor
-    public PlaceCandidate() {
-        this.placeName = "";
-        //start = 0L;
-        //end = 0L;
-        scoredPlaces = new HashMap<Place, Double>();
-        rankedPlaces = new ArrayList<Place>();
-        rankedScores = new ArrayList<Double>();
-        evidence = new ArrayList<PlaceEvidence>();
-        rules = new ArrayList<String>();
-        placeConfidences = new ArrayList<Double>();
-
-    }
-
-    // ---- the getters and setters ---------
-    //
-
-    /** After candidate has been scored and all, the final best place is the geocoding result for the given name in context.
-     */
-    public Geocoding getGeocoding(){
-        getBestPlace();
-        return chosen;
-    }
-    /**
-     * Get the most highly ranked Place, or Null if empty list.
-     */
-    public Place getBestPlace() {
-        if (chosen != null) {
-            return chosen;
-        }
-
-        List<Place> l = this.getPlaces();
-        if (l.isEmpty()) {
-            chosen = null; // ensure null.
-            return null;
-        }
-        chosen = l.get(0);
-        return chosen;
-
-    }
-
-    //
-    /**
-     * Get the disambiguation score of the most highly ranked Place, or 0.0 if
-     * empty list.
-     */
-    public Double getBestPlaceScore() {
-        List<Double> l = this.getScores();
-        if (l.isEmpty()) {
-            return 0.0;
-        }
-        return l.get(0);
-    }
-
-    /**
-     * Does our confidence indicate that this is actually a place?
-     */
-    public boolean isPlace() {
-        return (this.getPlaceConfidenceScore() > 0.0);
-    }
-
-    /**
-     * Get a ranked list of places
-     */
-    public List<Place> getPlaces() {
-        this.sort();
-        return this.rankedPlaces;
-    }
-
-    /**
-     * Get a ranked list of scores
-     */
-    public List<Double> getScores() {
-        this.sort();
-        return this.rankedScores;
-    }
-
-    // add a new place with a default score
-    public void addPlace(Place place) {
-        this.addPlaceWithScore(place, 0.0);
-    }
-
-    // add a new place with a specific score
-    public void addPlaceWithScore(Place place, Double score) {
-        this.scoredPlaces.put(place, score);
-    }
-
-    // increment the score of an existing place
-    public void incrementPlaceScore(Place place, Double score) {
-        Double currentScore = this.scoredPlaces.get(place);
-        if (currentScore != null) {
-            this.scoredPlaces.put(place, currentScore + score);
-        } else {
-            // log.error("Tried to increment a score for a non-existent Place");
-        }
-    }
-
-    // set the score of an existing place
-    public void setPlaceScore(Place place, Double score) {
-        if (!this.scoredPlaces.containsKey(place)) {
-            // log.error("Tried to increment a score for a non-existent Place");
-            return;
-        }
-        this.scoredPlaces.put(place, score);
-    }
-
-    public List<String> getRules() {
-        return rules;
-    }
-
-    public List<Double> getConfidences() {
-        return placeConfidences;
-    }
-
-    // check if at least one of the Places has the given country code
-    public boolean possibleCountry(String cc) {
-        for (Place p : rankedPlaces) {
-            if (p.getCountryCode() != null && p.getCountryCode().equalsIgnoreCase(cc)) {
-                return true;
-            }
-        }
-        return false;
-    }
-
-    // check if at least one of the Places has the given admin code
-    public boolean possibleAdmin(String adm, String cc) {
-
-        // check the non-null admins first
-        for (Place p : rankedPlaces) {
-            if (p.getAdmin1() != null && p.getAdmin1().equalsIgnoreCase(adm)) {
-                return true;
-            }
-        }
-
-        // some adm1codes are null, a null admin of the correct country could be possible match
-        for (Place p : rankedPlaces) {
-            if (p.getAdmin1() == null && p.getCountryCode().equalsIgnoreCase(cc)) {
-                return true;
-            }
-        }
-
-        return false;
-    }
-
-    public void addRuleAndConfidence(String rule, Double conf) {
-        rules.add(rule);
-        placeConfidences.add(conf);
-    }
-
-    /**
-     * Get the PlaceConfidence score. This is the confidence that this
-     * PlaceCandidate represents a named place and not a person,organization or
-     * other entity.
-     */
-    public Double getPlaceConfidenceScore() {
-        if (placeConfidences.size() == 0) {
-            return 0.0;
-        }
-
-        // average of placeConfidences
-        Double total = 0.0;
-        for (Double tmpScore : placeConfidences) {
-            total = total + tmpScore;
-        }
-        Double tmp = total / placeConfidences.size();
-
-        // ensure the final score is within +-1.0
-        if (tmp > 1.0) {
-            tmp = 1.0;
-        }
-
-        if (tmp < -1.0) {
-            tmp = -1.0;
-        }
-
-        return tmp;
-    }
-
-    /**
-     * Set the PlaceConfidence score to a specific value. NOTE: This method is
-     * only intended to be used in calibration/testing, it would not normally be
-     * used in production.Note that it removes any existing rules and
-     * confidences.
-     */
-    public void setPlaceConfidenceScore(Double score) {
-        placeConfidences.clear();
-        rules.clear();
-        if (score != 0.0) { // don't add a 0.0 strength rule
-            this.addRuleAndConfidence("Calibrate", score);
-        }
-    }
-
-    public void addEvidence(PlaceEvidence evidence) {
-        this.evidence.add(evidence);
-    }
-
-    // some convenience methods to add evidence
-    public void addEvidence(String rule, Double weight, String cc, String adm1,
-            String fclass, String fcode, LatLon geo) {
-        PlaceEvidence ev = new PlaceEvidence();
-        ev.setRule(rule);
-        ev.setWeight(weight);
-        if (cc != null) {
-            ev.setCountryCode(cc);
-        }
-        if (adm1 != null) {
-            ev.setAdmin1(adm1);
-        }
-        if (fclass != null) {
-            ev.setFeatureClass(fclass);
-        }
-        if (fcode != null) {
-            ev.setFeatureCode(fcode);
-        }
-        if (geo != null) {
-            ev.setLatLon(geo);
-        }
-        this.evidence.add(ev);
-    }
-
-    public void addCountryEvidence(String rule, Double weight, String cc) {
-        PlaceEvidence ev = new PlaceEvidence();
-        ev.setRule(rule);
-        ev.setWeight(weight);
-        ev.setCountryCode(cc);
-        this.evidence.add(ev);
-    }
-
-    public void addAdmin1Evidence(String rule, Double weight, String adm1,
-            String cc) {
-        PlaceEvidence ev = new PlaceEvidence();
-        ev.setRule(rule);
-        ev.setWeight(weight);
-        ev.setAdmin1(adm1);
-        ev.setCountryCode(cc);
-        this.evidence.add(ev);
-    }
-
-    public void addFeatureClassEvidence(String rule, Double weight,
-            String fclass) {
-        PlaceEvidence ev = new PlaceEvidence();
-        ev.setRule(rule);
-        ev.setWeight(weight);
-        ev.setFeatureClass(fclass);
-        this.evidence.add(ev);
-    }
-
-    public void addFeatureCodeEvidence(String rule, Double weight, String fcode) {
-        PlaceEvidence ev = new PlaceEvidence();
-        ev.setRule(rule);
-        ev.setWeight(weight);
-        ev.setFeatureCode(fcode);
-        this.evidence.add(ev);
-    }
-
-    public void addGeocoordEvidence(String rule, Double weight, LatLon coord) {
-        PlaceEvidence ev = new PlaceEvidence();
-        ev.setRule(rule);
-        ev.setWeight(weight);
-        ev.setLatLon(coord);
-        this.evidence.add(ev);
-    }
-
-    public List<PlaceEvidence> getEvidence() {
-        return this.evidence;
-    }
-
-    /**
-     * Convenience method for determining the state of a PlaceCandidate
-     */
-    public boolean hasPlaces() {
-        return !this.scoredPlaces.isEmpty();
-    }
-
-    private void sort() {
-        this.rankedPlaces.clear();
-        this.rankedScores.clear();
-
-        List<ScoredPlace> tmp = new ArrayList<ScoredPlace>();
-
-        for (Place pl : this.scoredPlaces.keySet()) {
-            tmp.add(new ScoredPlace(pl, scoredPlaces.get(pl)));
-        }
-
-        Collections.sort(tmp);
-
-        for (ScoredPlace spl : tmp) {
-            this.rankedPlaces.add(spl.getPlace());
-            this.rankedScores.add(spl.getScore());
-        }
-
-    }
-
-    // an overide of toString to get a meaningful representation of this PC
-    @Override
-    public String toString() {
-        String tmp = placeName + "(" + this.getPlaceConfidenceScore() + "/"
-                + this.scoredPlaces.size() + ")" + "\n";
-        tmp = tmp + "Rules=" + this.rules.toString() + "\n";
-        tmp = tmp + "Evidence=" + this.evidence.toString() + "\n";
-
-        this.sort();
-        tmp = tmp + "Places=";
-        for (int i = 0; i < this.rankedPlaces.size(); i++) {
-            tmp = tmp + this.rankedPlaces.get(i).toString() + "="
-                    + this.rankedScores.get(i).toString() + "\n";
-        }
-        return tmp;
-    }
-}
->>>>>>> c3abbe6e
+}