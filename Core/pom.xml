--- conflicted
+++ resolved
@@ -38,17 +38,11 @@
             <version>51.2</version>
         </dependency>
 
-<!-- 
         <dependency>
             <groupId>org.opensextant</groupId>
             <artifactId>geodesy</artifactId>
-<<<<<<< HEAD
-            <version>2.0.1</version>
-            COMMENT: https://github.com/OpenSextant/giscore/issues/2 TODO remove once fixed
-=======
             <version>2.0.0</version>
             <!-- https://github.com/OpenSextant/geodesy/issues/4 TODO remove once shipped >2.0.0-->
->>>>>>> 15585335
             <exclusions>
                 <exclusion>
                     <groupId>org.slf4j</groupId>
@@ -56,17 +50,12 @@
                 </exclusion>
             </exclusions>
         </dependency>
--->
 
         <dependency>
             <groupId>org.opensextant</groupId>
             <artifactId>giscore</artifactId>
             <version>2.0.2</version>
-<<<<<<< HEAD
-            <!-- https://github.com/OpenSextant/giscore/issues/2 TODO remove once fixed-->
-=======
             <!-- https://github.com/OpenSextant/giscore/issues/4 TODO remove once fixed >2.0.2-->
->>>>>>> 15585335
             <exclusions>
                 <exclusion>
                     <groupId>log4j</groupId>
