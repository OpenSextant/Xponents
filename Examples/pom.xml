<?xml version="1.0" encoding="UTF-8"?><!-- -*- indent-tabs-mode: nil -*- -->
<project xmlns="http://maven.apache.org/POM/4.0.0"
         xmlns:xsi="http://www.w3.org/2001/XMLSchema-instance"
         xsi:schemaLocation="http://maven.apache.org/POM/4.0.0 http://maven.apache.org/xsd/maven-4.0.0.xsd">
  <modelVersion>4.0.0</modelVersion>

  <!-- Examples is not intended for artifact publication. Just demonstration 
       So release version should be SNAPSHOT
         -->
  <groupId>org.opensextant</groupId>
  <version>2.10dev-SNAPSHOT</version>
  <name>Xponent Examples</name>
  <artifactId>opensextant-xponents-examples</artifactId>

  <properties>
        <slf4j.version>1.7.25</slf4j.version>
<<<<<<< HEAD
        <xponents.version>2.9.10-SNAPSHOT</xponents.version>
        <xtext.version>2.9.10</xtext.version>
=======
        <xponents.version>2.10.0</xponents.version>
        <xtext.version>2.10.0</xtext.version>
>>>>>>> b2d819e4
  </properties>

  <dependencies>

    <dependency>
      <groupId>org.opensextant</groupId>
      <artifactId>opensextant-xponents-basics</artifactId>
      <version>${xponents.version}</version>
    </dependency>

    <dependency>
      <groupId>org.opensextant</groupId>
      <artifactId>opensextant-xponents</artifactId>
      <version>${xponents.version}</version>
    </dependency>

    <dependency>
      <groupId>org.opensextant</groupId>
      <artifactId>opensextant-xponents-xtext</artifactId>
      <version>${xtext.version}</version>
    </dependency>


    <dependency>
      <groupId>javax.servlet</groupId>
      <artifactId>javax.servlet-api</artifactId>
      <version>3.0.1</version>
      <scope>runtime</scope>
    </dependency>

    <dependency>
<<<<<<< HEAD
        <groupId>org.slf4j</groupId>
        <artifactId>slf4j-api</artifactId>
      <version>${slf4j.version}</version>
    </dependency>

    <!-- Testing -->
    <dependency>
        <groupId>ch.qos.logback</groupId>
        <artifactId>logback-classic</artifactId>
      <version>1.2.2</version>
    </dependency>

    <dependency>
=======
>>>>>>> b2d819e4
        <groupId>commons-io</groupId>
        <artifactId>commons-io</artifactId>
        <version>2.5</version>
    </dependency>
    <dependency>
            <groupId>ch.qos.logback</groupId>
            <artifactId>logback-classic</artifactId>
        <version>1.2.2</version>
        <scope>runtime</scope>
     
    </dependency>
  </dependencies>


  <build>
    <plugins>
      <plugin>
        <artifactId>maven-javadoc-plugin</artifactId>
        <version>2.10.3</version>
        <configuration>
          <header>&lt;img alt='[OpenSextant Logo]' height='36' width='36' src='doc-files/opensextant-manual-logo.png'/&gt;&lt;br&gt;copyright OpenSextant.org, 2010-2017</header>
          <version>true</version>
          <windowtitle>Xponents Examples</windowtitle>
        </configuration>
      </plugin>
      <plugin>
        <groupId>org.apache.maven.plugins</groupId>
        <artifactId>maven-dependency-plugin</artifactId>
                <executions>
                    <execution>
                        <id>default-cli</id>
                        <goals>
                            <goal>copy-dependencies</goal>
                        </goals>
                        <phase></phase> <!-- Only execute from the command line. -->
                        <configuration>
                            <outputDirectory>lib</outputDirectory>
                            <includeScope>runtime</includeScope>
                            <includeScope>test</includeScope>
                        </configuration>
                    </execution>
                    <execution>
                        <id>dependency-analysis</id>
                        <goals>
                            <goal>analyze-only</goal>
                        </goals>
                        <phase>verify</phase>
                        <configuration>
                        </configuration>
                    </execution>
                </executions>
      </plugin>
    </plugins>
  </build>
</project><|MERGE_RESOLUTION|>--- conflicted
+++ resolved
@@ -14,13 +14,8 @@
 
   <properties>
         <slf4j.version>1.7.25</slf4j.version>
-<<<<<<< HEAD
-        <xponents.version>2.9.10-SNAPSHOT</xponents.version>
-        <xtext.version>2.9.10</xtext.version>
-=======
         <xponents.version>2.10.0</xponents.version>
         <xtext.version>2.10.0</xtext.version>
->>>>>>> b2d819e4
   </properties>
 
   <dependencies>
@@ -52,22 +47,6 @@
     </dependency>
 
     <dependency>
-<<<<<<< HEAD
-        <groupId>org.slf4j</groupId>
-        <artifactId>slf4j-api</artifactId>
-      <version>${slf4j.version}</version>
-    </dependency>
-
-    <!-- Testing -->
-    <dependency>
-        <groupId>ch.qos.logback</groupId>
-        <artifactId>logback-classic</artifactId>
-      <version>1.2.2</version>
-    </dependency>
-
-    <dependency>
-=======
->>>>>>> b2d819e4
         <groupId>commons-io</groupId>
         <artifactId>commons-io</artifactId>
         <version>2.5</version>
