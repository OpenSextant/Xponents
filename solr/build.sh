--- conflicted
+++ resolved
@@ -28,22 +28,12 @@
   SOLR_URL=$1
   echo "Populate nationalities taxonomy in XTax"
   # you must set your PYTHONPATH to include required libraries built from ../python
-<<<<<<< HEAD
-  python2.7  ./script/gaz_nationalities.py  --taxonomy $GAZ_CONF/filters/nationalities.csv --solr $SOLR_URL --starting-id 0
-=======
   python3  ./script/gaz_nationalities.py  --taxonomy $GAZ_CONF/filters/nationalities.csv --solr $SOLR_URL --starting-id 0
->>>>>>> 58e196a3
   sleep 1 
 
   echo "Populate core JRC Names 'entities' data file, c.2014"
   JRC_DATA=./etc/taxcat/data
   JRC_SCRIPT=./script/taxcat_jrcnames.py
-<<<<<<< HEAD
-  python2.7 $JRC_SCRIPT --taxonomy $JRC_DATA/entities.txt  --solr $SOLR_URL
-
-  # Arbitrary row ID scheme, but we have various catalogs that should have reserved row-id space based on size.
-  python2.7 script/taxcat_person_names.py   --solr $SOLR_URL --starting-id 20000
-=======
   python3 $JRC_SCRIPT --taxonomy $JRC_DATA/entities.txt  --solr $SOLR_URL
   sleep 1
 
@@ -55,7 +45,6 @@
   # Arbitrary row ID scheme, but we have various catalogs that should have reserved row-id space based on size.
   python3 script/taxcat_person_names.py   --solr $SOLR_URL --starting-id 20000
   sleep 1
->>>>>>> 58e196a3
 
   python3 script/taxcat_wfb.py --solr $SOLR_URL
   sleep 1 
@@ -69,11 +58,7 @@
 
   sleep 2 
   echo "Generate Name Variants"
-<<<<<<< HEAD
-  python2.7 ./script/gaz_generate_variants.py  --solr $SOLR_URL --output $GAZ_CONF/additions/generated-variants.json
-=======
   python3 ./script/gaz_generate_variants.py  --solr $SOLR_URL --output $GAZ_CONF/additions/generated-variants.json
->>>>>>> 58e196a3
 
   # Finally add adhoc entries from JSON formatted files.
   #
@@ -151,11 +136,7 @@
   python3 ./script/assemble_wfb_orgs.py
 fi
 
-<<<<<<< HEAD
-python2.7 ./script/assemble_person_filter.py 
-=======
 python3 ./script/assemble_person_filter.py
->>>>>>> 58e196a3
 
 if [ ! -e ./$SOLR_CORE_VER/lib/xponents-gazetteer-meta.jar ] ; then 
    # Collect Gazetteer Metadata: 
