--- conflicted
+++ resolved
@@ -17,30 +17,18 @@
 -->
 
 <!--
-<<<<<<< HEAD
-   This is an example of a simple "solr.xml" file for configuring one or 
-   more Solr Cores, as well as allowing Cores to be added, removed, and 
-   reloaded via HTTP requests.
-
-   More information about options available in this configuration file, 
-=======
    This is an example of a simple "solr.xml" file for configuring one or
    more Solr Cores, as well as allowing Cores to be added, removed, and
    reloaded via HTTP requests.
 
    More information about options available in this configuration file,
->>>>>>> 9ffc9810
    and Solr Core administration can be found online:
    http://wiki.apache.org/solr/CoreAdmin
 -->
 
 <!--
  All (relative) paths are relative to the installation path
-<<<<<<< HEAD
-  
-=======
 
->>>>>>> 9ffc9810
   persistent: Save changes made via the API to this file
   sharedLib: path to a lib directory that will be shared across all cores
 -->
@@ -52,11 +40,7 @@
    -->
 
   <!--
-<<<<<<< HEAD
-  adminPath: RequestHandler path to manage cores.  
-=======
   adminPath: RequestHandler path to manage cores.
->>>>>>> 9ffc9810
     If 'null' (or absent), cores will not be manageable via request handler
   -->
   <cores adminPath="/admin/cores" defaultCoreName="gazetteer" host="${host:}" hostPort="${jetty.port:}">
