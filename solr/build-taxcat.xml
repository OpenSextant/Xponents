<?xml version="1.0"?>

<project name="XTax Builder" default="build">

    <property file="${basedir}/build.properties" />

    <property name="xtax" value="${xtax.source}" />

    <path id="runtime.classpath">
        <!-- Required classpath: Solr WAR contents + OpenSextant toolbox + servlet + JTS -->
        <fileset dir="${opensextant.home}/lib" includes="**/*.jar" />
        <pathelement location="${xtax}/etc" />
    </path>

    <!--  Add TaxCat to an existing Solr setup
      -->
    <target name="create-solr-home">
        <mkdir dir="${solr_home}/taxcat" />
        <mkdir dir="${solr_home}/taxcat/data" />

        <!-- Unpack Solr4 config baseline-->
        <unzip src="${xtax}/solr/solr4-conf.zip" dest="${solr_home}/taxcat/." />

        <!-- Limited Gazetteer hack: copy content from installed solrhome; Get ASCII mapping customization.
          -->
        <copy todir="${solr_home}/taxcat/conf">
            <fileset dir="${solr_home}/gazetteer/conf" includes="**/*.txt"/>
        </copy>

        <!-- Gaz and SolrTextTagger Solr config -->
        <copy todir="${solr_home}/taxcat/conf" file="${xtax}/solr/taxcat/conf/solrconfig.xml" />
        <copy todir="${solr_home}/taxcat/conf" file="${xtax}/solr/taxcat/conf/schema.xml" />


    </target>

<<<<<<< HEAD
        
=======

>>>>>>> 9ffc9810
    <!-- 2 GB to build current gazetteer with 13 million rows -->
    <target name="build-fst">
        <java classname="org.opensextant.solrtexttagger.EmbeddedSolrUpdater" classpathref="runtime.classpath" fork="yes" >
            <jvmArg value="-Xmx500m" />
            <jvmArg value="-Dsolr.solr.home=${solr_home}" />
            <arg value="/tag?build=true" />
        </java>
    </target>


</project><|MERGE_RESOLUTION|>--- conflicted
+++ resolved
@@ -34,11 +34,7 @@
 
     </target>
 
-<<<<<<< HEAD
-        
-=======
 
->>>>>>> 9ffc9810
     <!-- 2 GB to build current gazetteer with 13 million rows -->
     <target name="build-fst">
         <java classname="org.opensextant.solrtexttagger.EmbeddedSolrUpdater" classpathref="runtime.classpath" fork="yes" >
