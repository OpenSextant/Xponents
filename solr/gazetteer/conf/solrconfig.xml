--- conflicted
+++ resolved
@@ -940,15 +940,9 @@
                 <!-- countries is a list of ISO country codes.  matches against 'cc' field.
                 By default all are accepted. 
                  -->
-<<<<<<< HEAD
-                 <!-- Testing
+                 <!-- Testing other languages from major countries
                 <arr name="countries">
                     <str>SY,CN,JP</str>
-=======
-                 <!--                                
-                <arr name="countries">
-                    <str>?</str>
->>>>>>> da6fd338
                 </arr>
                 -->
 
