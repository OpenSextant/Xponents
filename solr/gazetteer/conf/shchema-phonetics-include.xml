<?xml version="1.0" encoding="UTF-8" ?>
<!--
 Licensed to the Apache Software Foundation (ASF) under one or more
 contributor license agreements.  See the NOTICE file distributed with
 this work for additional information regarding copyright ownership.
 The ASF licenses this file to You under the Apache License, Version 2.0
 (the "License"); you may not use this file except in compliance with
 the License.  You may obtain a copy of the License at

     http://www.apache.org/licenses/LICENSE-2.0

 Unless required by applicable law or agreed to in writing, software
 distributed under the License is distributed on an "AS IS" BASIS,
 WITHOUT WARRANTIES OR CONDITIONS OF ANY KIND, either express or implied.
 See the License for the specific language governing permissions and
 limitations under the License.
-->

<<<<<<< HEAD
<!--  
 This is the Solr schema file. This file should be named "schema.xml" and
 should be in the conf directory under the solr home
 (i.e. ./solr/conf/schema.xml by default) 
=======
<!--
 This is the Solr schema file. This file should be named "schema.xml" and
 should be in the conf directory under the solr home
 (i.e. ./solr/conf/schema.xml by default)
>>>>>>> 9ffc9810
 or located where the classloader for the Solr webapp can find it.

 This example schema is the recommended starting point for users.
 It should be kept correct and concise, usable out-of-the-box.

 For more information, on how to customize this file, please see
 http://wiki.apache.org/solr/SchemaXml

 PERFORMANCE NOTE: this schema includes many optional features and should not
 be used for benchmarking.  To improve performance one could
  - set stored="false" for all fields possible (esp large fields) when you
    only need to search on the field but don't need to return the original
    value.
  - set indexed="false" if you don't need to search on the field, but only
    return the field as a result of searching on other indexed fields.
  - remove all unneeded copyField statements
  - for best index size and searching performance, set "index" to false
    for all general text fields, use copyField to copy them to the
    catchall "text" field, and use that for searching.
  - For maximum indexing performance, use the StreamingUpdateSolrServer
    java client.
  - Remember to run the JVM in server mode, and use a higher logging level
    that avoids logging every request
-->

<schema name="gazetteer" version="1.5">
  <!-- attribute "name" is the name of this schema and is only used for display purposes.
       version="x.y" is Solr's version number for the schema syntax and semantics.  It should
       not normally be changed by applications.
       1.0: multiValued attribute did not exist, all fields are multiValued by nature
<<<<<<< HEAD
       1.1: multiValued attribute introduced, false by default 
=======
       1.1: multiValued attribute introduced, false by default
>>>>>>> 9ffc9810
       1.2: omitTermFreqAndPositions attribute introduced, true by default except for text fields.
       1.3: removed optional field compress feature
       1.4: default auto-phrase (QueryParser feature) to off
       1.5: omitNorms defaults to true for primitive field types (int, float, boolean, string...)
     -->

  <types>
    <!-- field type definitions. The "name" attribute is
       just a label to be used by field definitions.  The "class"
       attribute and any other attributes determine the real
       behavior of the fieldType.
         Class names starting with "solr" refer to java classes in a
       standard package such as org.apache.solr.analysis
    -->

    <fieldType name="name_idx" class="solr.TextField" positionIncrementGap="100">
      <analyzer>
        <!--
        a) reduces the input to lower case
        b) removes puncuation
<<<<<<< HEAD
        c) reduces all diacritics to the appropriate base character 
=======
        c) reduces all diacritics to the appropriate base character
>>>>>>> 9ffc9810
        <filter class="solr.LowerCaseFilterFactory"/>
        <filter class="solr.PorterStemFilterFactory"/> supposedly supports contractions, revealing word stem w/out contraction. Very limited.
        -->
        <charFilter class="solr.MappingCharFilterFactory" mapping="contraction-filter.txt"/>

        <tokenizer class="solr.StandardTokenizerFactory"/>
<<<<<<< HEAD
        <filter class="solr.EnglishPossessiveFilterFactory"/>       
        <filter class="solr.LowerCaseTokenizerFactory"/>
        <filter class="solr.PhoneticFilterFactory" encoder="org.mitre.opensextant.phonetic.AbbreviationNormalizer" inject="false" />
        
      </analyzer>
    </fieldType>
    
=======
        <filter class="solr.EnglishPossessiveFilterFactory"/>
        <filter class="solr.LowerCaseTokenizerFactory"/>
        <filter class="solr.PhoneticFilterFactory" encoder="org.mitre.opensextant.phonetic.AbbreviationNormalizer" inject="false" />

      </analyzer>
    </fieldType>

>>>>>>> 9ffc9810

    <fieldType name="name_idx0" class="solr.TextField" positionIncrementGap="100">
      <analyzer>
        <!--
        a) reduces the input to lower case
        b) removes puncuation
<<<<<<< HEAD
        c) reduces all diacritics to the appropriate base character 
=======
        c) reduces all diacritics to the appropriate base character
>>>>>>> 9ffc9810
        -->

        <tokenizer class="solr.StandardTokenizerFactory"/>
        <filter class="solr.ASCIIFoldingFilterFactory"/>
<<<<<<< HEAD
        <filter class="solr.EnglishPossessiveFilterFactory"/>       
        <filter class="solr.LowerCaseFilterFactory"/>
        
      </analyzer>
    </fieldType>
    
=======
        <filter class="solr.EnglishPossessiveFilterFactory"/>
        <filter class="solr.LowerCaseFilterFactory"/>

      </analyzer>
    </fieldType>

>>>>>>> 9ffc9810
    <fieldType name="name_idx1" class="solr.TextField" positionIncrementGap="100">
      <analyzer>
        <charFilter class="solr.MappingCharFilterFactory" mapping="contraction-filter2.txt"/>
        <tokenizer class="solr.WhitespaceTokenizerFactory"/>
        <filter class="solr.ASCIIFoldingFilterFactory"/>
        <filter class="solr.LowerCaseFilterFactory"/>
<<<<<<< HEAD
        <filter class="solr.PhoneticFilterFactory" encoder="org.mitre.opensextant.phonetic.AbbreviationNormalizer" inject="false" /> 
=======
        <filter class="solr.PhoneticFilterFactory" encoder="org.mitre.opensextant.phonetic.AbbreviationNormalizer" inject="false" />
>>>>>>> 9ffc9810
         </analyzer>
    </fieldType>
 </types>



</schema><|MERGE_RESOLUTION|>--- conflicted
+++ resolved
@@ -16,17 +16,10 @@
  limitations under the License.
 -->
 
-<<<<<<< HEAD
-<!--  
- This is the Solr schema file. This file should be named "schema.xml" and
- should be in the conf directory under the solr home
- (i.e. ./solr/conf/schema.xml by default) 
-=======
 <!--
  This is the Solr schema file. This file should be named "schema.xml" and
  should be in the conf directory under the solr home
  (i.e. ./solr/conf/schema.xml by default)
->>>>>>> 9ffc9810
  or located where the classloader for the Solr webapp can find it.
 
  This example schema is the recommended starting point for users.
@@ -57,11 +50,7 @@
        version="x.y" is Solr's version number for the schema syntax and semantics.  It should
        not normally be changed by applications.
        1.0: multiValued attribute did not exist, all fields are multiValued by nature
-<<<<<<< HEAD
-       1.1: multiValued attribute introduced, false by default 
-=======
        1.1: multiValued attribute introduced, false by default
->>>>>>> 9ffc9810
        1.2: omitTermFreqAndPositions attribute introduced, true by default except for text fields.
        1.3: removed optional field compress feature
        1.4: default auto-phrase (QueryParser feature) to off
@@ -82,26 +71,13 @@
         <!--
         a) reduces the input to lower case
         b) removes puncuation
-<<<<<<< HEAD
-        c) reduces all diacritics to the appropriate base character 
-=======
         c) reduces all diacritics to the appropriate base character
->>>>>>> 9ffc9810
         <filter class="solr.LowerCaseFilterFactory"/>
         <filter class="solr.PorterStemFilterFactory"/> supposedly supports contractions, revealing word stem w/out contraction. Very limited.
         -->
         <charFilter class="solr.MappingCharFilterFactory" mapping="contraction-filter.txt"/>
 
         <tokenizer class="solr.StandardTokenizerFactory"/>
-<<<<<<< HEAD
-        <filter class="solr.EnglishPossessiveFilterFactory"/>       
-        <filter class="solr.LowerCaseTokenizerFactory"/>
-        <filter class="solr.PhoneticFilterFactory" encoder="org.mitre.opensextant.phonetic.AbbreviationNormalizer" inject="false" />
-        
-      </analyzer>
-    </fieldType>
-    
-=======
         <filter class="solr.EnglishPossessiveFilterFactory"/>
         <filter class="solr.LowerCaseTokenizerFactory"/>
         <filter class="solr.PhoneticFilterFactory" encoder="org.mitre.opensextant.phonetic.AbbreviationNormalizer" inject="false" />
@@ -109,48 +85,30 @@
       </analyzer>
     </fieldType>
 
->>>>>>> 9ffc9810
 
     <fieldType name="name_idx0" class="solr.TextField" positionIncrementGap="100">
       <analyzer>
         <!--
         a) reduces the input to lower case
         b) removes puncuation
-<<<<<<< HEAD
-        c) reduces all diacritics to the appropriate base character 
-=======
         c) reduces all diacritics to the appropriate base character
->>>>>>> 9ffc9810
         -->
 
         <tokenizer class="solr.StandardTokenizerFactory"/>
         <filter class="solr.ASCIIFoldingFilterFactory"/>
-<<<<<<< HEAD
-        <filter class="solr.EnglishPossessiveFilterFactory"/>       
-        <filter class="solr.LowerCaseFilterFactory"/>
-        
-      </analyzer>
-    </fieldType>
-    
-=======
         <filter class="solr.EnglishPossessiveFilterFactory"/>
         <filter class="solr.LowerCaseFilterFactory"/>
 
       </analyzer>
     </fieldType>
 
->>>>>>> 9ffc9810
     <fieldType name="name_idx1" class="solr.TextField" positionIncrementGap="100">
       <analyzer>
         <charFilter class="solr.MappingCharFilterFactory" mapping="contraction-filter2.txt"/>
         <tokenizer class="solr.WhitespaceTokenizerFactory"/>
         <filter class="solr.ASCIIFoldingFilterFactory"/>
         <filter class="solr.LowerCaseFilterFactory"/>
-<<<<<<< HEAD
-        <filter class="solr.PhoneticFilterFactory" encoder="org.mitre.opensextant.phonetic.AbbreviationNormalizer" inject="false" /> 
-=======
         <filter class="solr.PhoneticFilterFactory" encoder="org.mitre.opensextant.phonetic.AbbreviationNormalizer" inject="false" />
->>>>>>> 9ffc9810
          </analyzer>
     </fieldType>
  </types>
