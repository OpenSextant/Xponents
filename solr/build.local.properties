--- conflicted
+++ resolved
@@ -1,8 +1,4 @@
-<<<<<<< HEAD
-xponents.build.v=2.7.2
-=======
 xponents.build.v=2.7.5
->>>>>>> d4592e85
 #
 # Gazetteer catalog.  Specify the path to the merged file.  Merged.txt is usually the file name in OpenSextant/Gazetteer
 gazetteer.data.file=/path/to/merged.csv
