/**
 *
 * Copyright 2009-2013 The MITRE Corporation.
 *
 * Licensed under the Apache License, Version 2.0 (the "License"); you may not
 * use this file except in compliance with the License. You may obtain a copy of
 * the License at
 *
 * http://www.apache.org/licenses/LICENSE-2.0
 *
 * Unless required by applicable law or agreed to in writing, software
 * distributed under the License is distributed on an "AS IS" BASIS, WITHOUT
 * WARRANTIES OR CONDITIONS OF ANY KIND, either express or implied. See the
 * License for the specific language governing permissions and limitations under
 * the License.
 *
 * **************************************************************************
 * NOTICE This software was produced for the U. S. Government under Contract No.
 * W15P7T-12-C-F600, and is subject to the Rights in Noncommercial Computer
 * Software and Noncommercial Computer Software Documentation Clause
 * 252.227-7014 (JUN 1995)
 *
 * (c) 2012 The MITRE Corporation. All Rights Reserved.
 * **************************************************************************
 */
package org.opensextant.xtext;

import org.opensextant.util.FileUtility;
import org.opensextant.xtext.converters.EmbeddedContentConverter;
import org.opensextant.xtext.converters.ImageMetadataConverter;
import org.opensextant.xtext.converters.MessageConverter;
import org.opensextant.xtext.converters.TextTranscodingConverter;
import org.opensextant.xtext.converters.TikaHTMLConverter;
import org.opensextant.xtext.converters.ArchiveNavigator;
import org.opensextant.xtext.converters.DefaultConverter;
import org.slf4j.Logger;
import org.slf4j.LoggerFactory;

import java.io.*;
import java.util.Set;
import java.util.HashSet;
import java.util.Map;
import java.util.HashMap;
import javax.activation.MimeType;
import javax.activation.MimeTypeParseException;

import org.apache.tika.io.IOUtils;
import org.apache.commons.io.FilenameUtils;
import org.apache.commons.io.FileUtils;

/**
 * 
 * Traverse a folder and return text versions of the documents found. Archiving
 * the text only copies at an output location of your choice.
 * 
 * <pre>
 * 
 * if input is a file, convert. Done.
 * 
 * if input is an archive, unpack in temp space, iterate over dir, convert each.
 * Done
 * 
 * if input is a folder iterate over dir, convert each. Done
 * </pre>
 * 
 * TEXT OUTPUT form includes a JSON document header with metadata properties
 * from the original item. These are valid elements of the conversion process.
 * We try to maintain them apart from the true, readable text of the document.
 * 
 * 
 * Add a ConversiontListener to XText instance to capture the converted document
 * as it comes out of the main loop for converting archives and folders.
 * 
 * extractText() runs over any file type and extracts text, saving it pushing
 * events to one optional listener
 * 
 * convertFile(File) will convert a single file, returning a ConvertedDocument
 * 
 * 
 * 
 * @author Marc C. Ubaldino, MITRE <ubaldino at mitre dot org>
 */
public final class XText implements iFilter, iConvert {

    private Logger log = LoggerFactory.getLogger(getClass());
    private boolean save = true;
    private boolean zone_web_content = false;
    private String archiveRoot = null;
    private File inputRoot = null;
    private String tempRoot = null;
    protected String inputNode = null;
    /**
     * Embedded mode
     */
    private boolean save_in_folder = false;

    /**
     * Archive mode: save to the archive root rather than in the directory the
     * file came from. Either embedded mode or archive mode.
     */
    private boolean extractEmbedded = true;

    private int maxBuffer = DefaultConverter.MAX_TEXT_SIZE; /*
                                                             * XText default is
                                                             * 1 MB of text
                                                             */
    private long maxFileSize = FILE_SIZE_LIMIT;

    protected Set<String> archive_types = new HashSet<String>();
    /**
     *
     */
    public static Map<String, iConvert> converters = new HashMap<String, iConvert>();
    private iConvert defaultConversion;
    private iConvert embeddedConversion;
    private Set<String> requested_types = new HashSet<String>();
    private Set<String> ignore_types = new HashSet<String>();

    /**
     */
    public XText() {
        defaults();
    }

    public void enableOverwrite(boolean b) {
        ConvertedDocument.overwrite = b;
    }

    /**
     * 
     * @param root
     * @throws IOException
     */
    public void setArchiveDir(String root) throws IOException {
        if (root == null) {
            throw new IOException("Archive cannot be null");
        }
        archiveRoot = FilenameUtils.normalizeNoEndSeparator(root, true);
        if (archiveRoot == null) {
            throw new IOException("Archive root is invalid");
        }
        File test = new File(archiveRoot);

        if (!test.exists() || !test.isDirectory()) {
            throw new IOException("Archive root directory must exist");
        }
    }

    /**
     * Set the temp working directory
     * 
     * @param tmp
     * @throws IOException
     */
    public void setTempDir(String tmp) throws IOException {
        if (tmp == null) {
            throw new IOException("Temp Dir cannot be null");
        }
        tempRoot = FilenameUtils.normalizeNoEndSeparator(tmp, true);
        if (tempRoot == null) {
            throw new IOException("Temp Dir is invalid");
        }
        File test = new File(tempRoot);

        if (!test.exists() || !test.isDirectory()) {
            throw new IOException("Temp Dir must exist");
        }
    }

    public void setMaxBufferSize(int sz) {
        maxBuffer = sz;
    }

    public void setMaxFileSize(int sz) {
        maxFileSize = sz;
    }

    /**
     * Use Tika HTML de-crapifier. Default: No scrubbing.
     */
    public void enableHTMLScrubber(boolean b) {
        zone_web_content = b;
    }

    public void enableEmbeddedExtraction(boolean b) {
        extractEmbedded = b;
    }

    /**
     * The overall flag to save converted output or not. DEFAULT: true = save
     * it; provided caller specifies either saveWithInput or provides an
     * archiveRoot
     * 
     * @param b
     */
    public void enableSaving(boolean b) {
        save = b;
    }

    /**
     * Save converted content with input. Xtext creates a new "xtext" folder in
     * the containing folder of the current file
     * 
     * <pre>
     * input is:     a/b/c.doc
     * saved as:     a/b/xtext/c.doc.txt
     * 
     * DEFAULT: do not save in input folder
     * </pre>
     */
    public void enableSaveWithInput(boolean b) {
        save_in_folder = b;
    }

    /**
     * Saving to an archive specified by the caller; This is inferred if a
     * non-null, pre-existing archive root is set; DEFAULT: do not save in
     * archive.
     * 
     * <pre>
     * input is:   a/b/c.doc
     * output is:  archiveRoot/a/b/c.doc.txt
     * </pre>
     */
    public void enableSaveInArchive(boolean b) {
        save_in_folder = !b;
    }

    /**
     * Add the file extension for the file type you wish to convert. if Tika
     * supports it by default it should be no problem.
     */
    public void convertFileType(String ext) {
        requested_types.add(ext.toLowerCase());
    }

    /**
     * Ignore files ending with.... or of type ext. No assumption of case is
     * made. This is case sensitive.
     */
    public void ignoreFileType(String ext) {
        ignore_types.add(ext);
    }

    private ConversionListener postProcessor = null;

    /**
     * A conversion listener is any outside application or routine that will do
     * something more with the converted document. If unset nothing happens. ;)
     */
    public void setConversionListener(ConversionListener processor) {
        postProcessor = processor;
    }

    /**
     * is the input an archive?
     */
    public boolean isArchive(String fpath) {
        String ext = FilenameUtils.getExtension(fpath);
        if (ext == null) {
            return false;
        }
        return archive_types.contains(ext.toLowerCase());

    }

    private String outputNode;

    /**
     * If archiveRoot is set, it is used in conjunction with the outputnode If
     * not set, the outputNode is....
     * 
     * @param name
     */
    public void setOutputNode(String name) throws IOException {
        if (archiveRoot == null) {
            outputNode = FilenameUtils.normalizeNoEndSeparator(outputNode, true);
        } else {
            outputNode = FilenameUtils.concat(archiveRoot, name);
            if (outputNode != null) {
                outputNode = FilenameUtils.normalizeNoEndSeparator(outputNode, true);
            } else {
                throw new IOException("Output node is misconfigured;  ArchiveRoot is required "
                        + name);
            }
        }
    }

    protected long total_conv_time = 0;
    protected int average_conv_time = 0;
    protected int total_conversions = 0;

    protected void trackStatistics(ConvertedDocument d) {
        if (d != null) {
            total_conv_time += d.conversion_time;
        }
        ++total_conversions;
    }

    protected void reportStatistics() {
        average_conv_time = (int) ((float) total_conv_time / total_conversions);
        log.info("TOTAL of N=" + total_conversions + " documents converted"
                + "\n With an average time (ms) of " + average_conv_time);
    }

    protected long start_time = 0;
    protected long stop_time = 0;

    /**
     * Override the current setting for input Root
     * 
     * @param tmpInput
     */
    public void setInputRoot(File tmpInput) {
        this.inputRoot = tmpInput;
    }

    /**
     * The main entry point to converting compound documents and folders.
     */
    public void extractText(String filepath) throws IOException {

        start_time = System.currentTimeMillis();

        String path = FilenameUtils.normalize(filepath, true);
        if (path == null) {
            throw new IOException("Failed to normalize the path: " + filepath);
        }

        File input = new File(path);
        if (!input.exists()) {
            throw new IOException("Non existent input FILE=" + input.getAbsolutePath());
        }

        if (isArchive(path)) {
            inputRoot = null; // Will be set by de-archiver temp.
            inputNode = FilenameUtils.getBaseName(path);
            setOutputNode(inputNode);
            convertArchive(input);
        } else if (input.isFile()) {
            inputRoot = input.getParentFile();
            inputNode = input.getParentFile().getName();
            setOutputNode(inputNode);
            convertFile(input);
        } else if (input.isDirectory()) {
            inputRoot = input;
            inputNode = input.getName();
            setOutputNode(inputNode);
            convertFolder(input);
        }

        stop_time = System.currentTimeMillis();

        log.info("Output can be accessed at " + this.archiveRoot);

        reportStatistics();
    }

    public boolean filterOutFile(File input) {
        //
        //
        if (ConvertedDocument.DEFAULT_EMBED_FOLDER.equals(input.getParentFile().getName())) {
            return true;
        }

        return filterOutFile(input.getAbsolutePath());
    }

    public final static String DEFAULT_EMBED_FOLDER_IN_PATH = String.format("/%s/",
            ConvertedDocument.DEFAULT_EMBED_FOLDER);
    public final static String DEFAULT_EMBED_FOLDER_IN_WINPATH = String.format("\\%s\\",
            ConvertedDocument.DEFAULT_EMBED_FOLDER);

    /**
     * Filter the type of files to ignore.
     */
    @Override
    public boolean filterOutFile(String filepath) {

        // Filter out any of our own xtext caches 
        //
        if (filepath.contains(DEFAULT_EMBED_FOLDER_IN_PATH)
                || filepath.contains(DEFAULT_EMBED_FOLDER_IN_WINPATH)) {
            return true;
        }

        String n = FilenameUtils.getBaseName(filepath);
        if (n.startsWith(".")) {
            return true;
        }
        if (filepath.contains(".svn")) {
            return true;
        }

        // ignore '-utf8.txt' as XText likely generated them.
        //
        if (n.endsWith(ConvertedDocument.CONVERTED_TEXT_EXT)) {
            return true;
        }

        String ext = FilenameUtils.getExtension(filepath);
        if (!requested_types.contains(ext)) {
            return true;
        }
        return false;
    }

    private static String createPath(String dir, String item) throws IOException {
        String newPath = FilenameUtils.concat(dir, item);
        if (newPath == null) {
            throw new IOException("Invalid path");
        }
        return newPath;
    }

    /**
     * Unpack an archive and convert items found.
     */
    public void convertArchive(File input) throws IOException {
        String saveArchiveTo = null;

        String archive_name = FilenameUtils.getBaseName(input.getName());
        String archive_ext = FilenameUtils.getExtension(input.getName());
        String node_name = String.format("%s_%s", archive_name, archive_ext);
        saveArchiveTo = createPath(this.archiveRoot, node_name);

        // unpack, traverse, convert, save
        if (this.save_in_folder) {
            saveArchiveTo = createPath(input.getParentFile().getAbsolutePath(), node_name);
        } else {
            // Save converted items in a parallel archive for this zip archive.
            this.setInputRoot(new File(saveArchiveTo));
        }

        ArchiveUnpacker unpacker = new ArchiveNavigator(saveArchiveTo, this, this);
        unpacker.unpack(input);
    }

    /**
     * Arbitrary 16 MB limit on file size. Maybe this should be dependent on the
     * file type.
     */
    public final static long FILE_SIZE_LIMIT = 0x1000000;

    /**
     * This is the proxy interface for traversing archives.
     * 
     * Archive Navigator will call this interface to convert and post-process So
     * XText itself is a super-converter, whereas the items in the converter pkg
     * are stateless, simple conversions.
     * 
     * this interface implementation calls XText.convertFile() which in turn
     * deals with the details of saving and archiving items
     * 
     * Items retrieved from Archive Navigator are deleted from their temp space.
     */
    @Override
    public ConvertedDocument convert(File input) throws IOException {
        return convertFile(input);
    }

    /**
     * Unsupported iConvert interface method. To convert text from a String obj
     * rather than a File obj, you would instantiate a converter implementation
     * for the data you think you are converting. E.g., if you know you have a
     * buffer of HTML content and want to save it as text, call
     * TikaHTMLConverter().convert( buffer ) directly.
     * 
     */
    @Override
    public ConvertedDocument convert(String data) throws IOException {
        throw new IOException("Unsupported interface:  To convert text or binary data directly "
                + "you must use an instance of a XText converter, e.g., TikaHTMLConverter");
    }

    public ConvertedDocument convertFile(File input) throws IOException {
        return convertFile(input, null);
    }

    /**
     * Convert one file and save it off. We ignore hidden files and files in
     * hidden folders, e.g., .cvs_ignore, mycode/.svn/abc.txt
     * 
     * This is the end of the line for the conversion logic; convertFile figures
     * out if it should return the cached version or attempt a conversion; it
     * also tries to save children items As children items may require special
     * attention they are not converted -- caller can pass in ConversionListener
     * and can deal with children file objects on their end.
     * 
     * @param input
     * @return converted document object
     * @throws java.io.IOException
     */
    public ConvertedDocument convertFile(File input, ConvertedDocument parent) throws IOException {

        if (parent == null && filterOutFile(input)) {
            return null;
        }

        String fname = input.getName();

        String ext = FilenameUtils.getExtension(fname).toLowerCase();
        if (ignore_types.contains(ext)) {
            return null;
        }

        if (!requested_types.contains(ext)) {
            return null;
        }

        log.info("Converting FILE=" + input.getAbsolutePath());

        /*
         * Handle archives.
         */
        if (isArchive(fname)) {
            // inputRoot = null; // Will be set by de-archiver temp.
            String zip_inputNode = FilenameUtils.getBaseName(fname);
            setOutputNode(zip_inputNode);
            convertArchive(input);
            return null;
        }

        /*
         * Otherwise this is a normal file...
         */
        if (FileUtils.sizeOf(input) > maxFileSize) {
            log.info("Valid File is too large FILE=" + input.getAbsolutePath());
            return null;
        }

        boolean cachable = true;
        iConvert converter = converters.get(ext);
        if (converter == null) {
            if (extractEmbedded && EmbeddedContentConverter.isSupported(ext)) {
                converter = embeddedConversion;
                cachable = false; // Such content is processed every time.  Oh well... 
            } else {
                converter = defaultConversion;
            }
        }

        ConvertedDocument textDoc = null;

        // ------------------
        // Retrieve previous conversions
        // ------------------
        if (cachable && !ConvertedDocument.overwrite && this.save) {
            if (this.save_in_folder) {
                // Uncache a file close to the original F <== ./xtext/F.txt
                textDoc = ConvertedDocument.getEmbeddedConversion(input);
            } else if (this.inputRoot != null) {
                // Only if the caller is using the XText API extracText(), then
                // will this work.
                // If user is trying to call convertFile(path) directly all the
                // various optimizations here
                // will not necessarily make sense.
                //
                //
                // Uncache a file in some other tree of archives that aligns
                // with the tree of the original source.
                // .../mine/source/path/F <==== /archive/source/path/F.txt
                textDoc = ConvertedDocument.getCachedConversion(this.outputNode, this.inputRoot,
                        input);
            }
        }

        // ------------------
        // Convert or Read object, IFF no cache exists for that object.
        // ------------------
        if (textDoc == null) {
            // Measure how long conversions take.
            long t1 = System.currentTimeMillis();

            try {
                textDoc = converter.convert(input);
            } catch (Exception convErr) {
                if (log.isDebugEnabled()) {
                    log.debug("Conversion error FILE={}", input.getPath(), convErr);
                } else {
                    log.error("Conversion error FILE={} MSG={}", input.getPath(),
                            convErr.getMessage());
                }
            }
            long t2 = System.currentTimeMillis();
            int duration = (int) (t2 - t1);
            if (textDoc != null) {
                // Buffer can be null. If you got this far, you are interested
                // in the file, as it passed
                // all filters above. Return the document with whatever metadata
                // it found.
                // if (textDoc.buffer == null) {
                // throw new
                // IOException("Engineering error: Doc converted, but converter failed to setText()");
                // }
                if (this.save && textDoc.is_converted) {
                    // Get Parent info in there.
                    if (parent != null) {
                        textDoc.setParent(parent);
                    }

                    if (this.save_in_folder) {
                        // Saves close to original in ./text/ folder where
                        // original resides.
                        textDoc.saveEmbedded();
                    } else {
                        textDoc.setPathRelativeTo(inputRoot.getAbsolutePath());
                        textDoc.save(outputNode);
                    }
                    // Children items will be persisted in the same folder
                    // structure where the textdoc.textpath resides.
                    // That is, Email or Embedded objects will be parsed are
                    // saved in ./xtext/ folder or in the separate archive.
                    // But this must be down now, as we have all the dynamic
                    // metadata + raw artifacts; As it is all written out to
                    // disk,
                    // it will be written out together.
                    //
                    if (textDoc.hasRawChildren()) {
                        convertChildren(textDoc);

                        // 1. children saved to disk
                        // 2. children converted.
                        // 3. children attached to parent here.
                        // 'textdoc' should now be well endowed with all the
                        // children metadata.
                    }
                }
            } else {
                textDoc = new ConvertedDocument(input);
            }

            textDoc.conversion_time = duration;
            if (textDoc.filetime == null) {
                textDoc.filetime = textDoc.getFiletime();
            }
        }

        /*
         * Conversion Listeners are called only for parent documents. That is
         * for an email with 4 attachments, this listener is called on the
         * parent email message, but not for the individual 4 attachments. The
         * final parent document here will have all Raw Children (bytes +
         * metadata) and Converted Children (ConvertedDocument obj) Caller will
         * have to detect if returned item via listener is a Parent with
         * Children.
         * 
         * Behavior here is TBD.
         */
        if (postProcessor != null && parent == null) {
            postProcessor.handleConversion(textDoc, input.getAbsolutePath());
        }

        trackStatistics(textDoc);
        return textDoc;
    }

    /**
     * Navigate a folder trying to convert each file and return something to the
     * listener. Do not sacrifice the entire job if one file fails, so exception
     * is trapped in loop
     * 
     */
    public void convertFolder(File input) throws IOException {
        java.util.Collection<File> files = FileUtils.listFiles(input, FILE_FILTER, true);
        for (File f : files) {
            try {
                convertFile(f);
            } catch (Exception convErr) {
                log.error("Conversion error, FILE=" + f.getPath(), convErr);
            }
        }
    }

    /**
     * Save children objects for a given ConvertedDocument to a location....
     * convert those items immediately, saving the Parent metadata along with
     * them. You should have setParent already
     * 
     * @param parentDoc
     * @throws IOException
     */
    public void convertChildren(ConvertedDocument parentDoc) throws IOException {
        parentDoc.evalParentContainer(this.save_in_folder);
        FileUtility.makeDirectory(parentDoc.parentContainer);
        String targetPath = parentDoc.parentContainer.getAbsolutePath();

        for (Content child : parentDoc.getRawChildren()) {
            if (child.content == null) {
                log.error("Attempted to write out child object with no content {}", child.id);
                continue;
            }

            OutputStream io = null;
            try {
                // We just assume for now Child ID is filename.
                // Alternatively, child.meta.getProperty(
                // ConvertedDocument.CHILD_ENTRY_KEY )
                // same result, just more verbose.
                //
                File childFile = new File(FilenameUtils.concat(targetPath, child.id));
                io = new FileOutputStream(childFile);
                IOUtils.write(child.content, io);

                ConvertedDocument childConv = convertFile(childFile, parentDoc);
                if (childConv != null) {
                    if (childConv.is_converted) {
                        // Push down all child metadata down to ConvertedDoc
                        for (String k : child.meta.stringPropertyNames()) {
                            String val = child.meta.getProperty(k);
                            childConv.addUserProperty(k, val);
                        }
                        // Save cached version once again.
                        childConv.saveBuffer(new File(childConv.textpath));
                    }
<<<<<<< HEAD
=======
                    if(child.mimeType != null) {
                        try {
                            childConv.setMimeType(new MimeType(child.mimeType));
                        } catch (MimeTypeParseException e) {
                            log.warn("Invalid mime type encountered: {} ignoring.", child.mimeType);
                        }
                    }
                    // Save cached version once again.
                    childConv.saveBuffer(new File(childConv.textpath));
>>>>>>> e490ceb5
                    parentDoc.addChild(childConv);

                }
            } catch (Exception err) {
                log.error("Failed to write out child {}, but will continue with others", child.id,
                        err);
            } finally {
                if (io != null) {
                    io.close();
                }
            }
        }
    }

    /**
     * TODO: this is called by default. duh. To change behavior, adjust
     * settings before setup() is called
     */
    public void defaults() {

        String tmp = System.getProperty("java.io.tmpdir");
        if (tmp == null) {
            tmp = "/tmp/xtext";
        }
        try {
            setTempDir(tmp);
        } catch (Exception err) {
            log.error("You have accepted the defaults, but the temp dir is not available.", err);
        }

        archive_types.add("zip");
        archive_types.add("gz");
        archive_types.add("tar");
        archive_types.add("tgz");
        archive_types.add("tar.gz");
        // archive_types.add("7z");

        // Get from a config file.
        requested_types.add("doc");
        requested_types.add("docx");
        requested_types.add("pdf");
        requested_types.add("htm");
        requested_types.add("html");
        requested_types.add("txt"); // only for encoding conversions.
        requested_types.add("msg");
        requested_types.add("eml");
        requested_types.add("emlx");
        requested_types.add("ppt");
        requested_types.add("pptx");
        requested_types.add("xlsx");
        requested_types.add("xls");
        requested_types.add("rtf");

        // Only Photographic images will be supported by default.
        // BMP, GIF, PNG, ICO, etc. must be added by caller.
        //
        requested_types.add("jpg");
        requested_types.add("jpeg");

        // requested_types.add("log"); // Uncommon. Caller must expclitly add
        // raw data types and archives.

        defaultConversion = new DefaultConverter(maxBuffer);
        embeddedConversion = new EmbeddedContentConverter(maxBuffer);
    }

    /**
     * Start over.
     */
    public void clearSettings() {
        requested_types.clear();
        converters.clear();
    }

    /**
     * If by this point you have taken items out of the requested types the
     * converters will not be setup. E.g., if you don't want PDF or HTML
     * conversion - those resources will not be initialized.
     */
    public void setup() throws IOException {

        // Invoke converter instances only as requested types suggest.
        // If caller has removed file types from the list, then

        String mimetype = "txt";
        if (requested_types.contains(mimetype)) {
            converters.put(mimetype, new TextTranscodingConverter());
        }

        mimetype = "html";
        if (requested_types.contains(mimetype)) {
            iConvert _conv = new TikaHTMLConverter(this.zone_web_content);
            converters.put(mimetype, _conv);
            converters.put("htm", _conv);
            converters.put("xhtml", _conv);

            requested_types.add("htm");
            requested_types.add("xhtml");
        }

        MessageConverter emailParser = new MessageConverter();
        mimetype = "eml";
        if (requested_types.contains(mimetype)) {
            converters.put("eml", emailParser);
        }
        mimetype = "msg";
        if (requested_types.contains(mimetype)) {
            converters.put("msg", emailParser);
        }

        ImageMetadataConverter imgConv = new ImageMetadataConverter();
        String[] imageTypes = { "jpeg", "jpg" };
        for (String img : imageTypes) {
            if (requested_types.contains(img)) {
                converters.put(img, imgConv);
            }
        }

        // ALWAYS ignore our own text conversions or those of others.
        // So here all known convertable types will need a filter for their
        // conversion, e.g.,
        // pdf => ignore pdf.txt
        // doc => ignore doc.txt
        //
        for (String t : requested_types) {
            ignoreFileType(t + ".txt");
        }

        FILE_FILTER = requested_types.toArray(new String[requested_types.size()]);
    }

    /**
     *
     */
    private String[] FILE_FILTER = null;

    /**
     * Call after setup() has run to add all supported/requested file types
     */
    public Set<String> getFileTypes() {
        return requested_types;
    }

    public static void usage() {
        System.out.println("XText -i input  [-h] [-o output] [-e]");
        System.out.println("  input is file or folder");
        System.out.println("  output is a folder where you want to archive converted docs");
        System.out.println("  -e embeds the saved conversions in the input folder under 'xtext/'");
        System.out.println("  NOTE: -e has same effect as setting output to input");
        System.out.println("  -h enables HTML scrubbing");
    }

    public static void main(String[] args) {

        gnu.getopt.Getopt opts = new gnu.getopt.Getopt("XText", args, "hei:o:");

        String input = null;
        String output = null;
        boolean embed = false;
        boolean filter_html = false;
        try {

            int c;
            while ((c = opts.getopt()) != -1) {
                switch (c) {
                case 'i':
                    input = opts.getOptarg();
                    break;
                case 'o':
                    output = opts.getOptarg();
                    break;
                case 'h':
                    filter_html = true;
                    break;
                case 'e':
                    embed = true;
                    System.out
                            .println("Saving conversions to Input folder.  Output folder will be ignored.");
                    break;
                default:
                    XText.usage();
                    System.exit(1);
                }
            }
        } catch (Exception err) {
            XText.usage();
            System.exit(1);
        }

        if (input == null) {
            System.out.println("An input argument is required, e.g., -Dinput=/Folder/...");
            System.exit(-1);
        }

        // Setting LANG=en_US in your shell.
        //
        // System.setProperty("LANG", "en_US");
        XText xt = new XText();
        xt.enableOverwrite(true); // Given this is a test application, we will
                                  // overwrite every time XText is called.
        xt.enableSaving(true);
        xt.enableSaveWithInput(embed); // creates a ./text/ Folder locally in
                                       // directory.
        xt.enableHTMLScrubber(filter_html);

        try {
            if (output == null) {
                output = "xtext-output";
                FileUtility.makeDirectory(output);
            }

            xt.setArchiveDir(output);
            xt.setup();
            xt.extractText(input);
        } catch (IOException ioerr) {
            ioerr.printStackTrace();
        }
    }
}<|MERGE_RESOLUTION|>--- conflicted
+++ resolved
@@ -713,8 +713,7 @@
                         // Save cached version once again.
                         childConv.saveBuffer(new File(childConv.textpath));
                     }
-<<<<<<< HEAD
-=======
+
                     if(child.mimeType != null) {
                         try {
                             childConv.setMimeType(new MimeType(child.mimeType));
@@ -722,11 +721,8 @@
                             log.warn("Invalid mime type encountered: {} ignoring.", child.mimeType);
                         }
                     }
-                    // Save cached version once again.
-                    childConv.saveBuffer(new File(childConv.textpath));
->>>>>>> e490ceb5
+
                     parentDoc.addChild(childConv);
-
                 }
             } catch (Exception err) {
                 log.error("Failed to write out child {}, but will continue with others", child.id,
